--- conflicted
+++ resolved
@@ -14,11 +14,7 @@
     runs-on: ubuntu-latest
     strategy:
       matrix:
-<<<<<<< HEAD
-        python: ["3.10", "3.11", "3.12", "3.13"]
-=======
         PYTHON_VERSION: ["3.9", "3.10", "3.11", "3.12", "3.13"]
->>>>>>> 8f5b3841
 
     steps:
       - name: Checkout
