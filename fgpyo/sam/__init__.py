"""
# Utility Classes and Methods for SAM/BAM

This module contains utility classes for working with SAM/BAM files and the data contained
within them.  This includes i) utilities for opening SAM/BAM files for reading and writing,
ii) functions for manipulating supplementary alignments, iii) classes and functions for
maniuplating CIGAR strings, and iv) a class for building sam records and files for testing.

## Motivation for Reader and Writer methods

The following are the reasons for choosing to implement methods to open a SAM/BAM file for
reading and writing, rather than relying on `pysam.AlignmentFile` directly:

1. Provides a centralized place for the implementation of opening a SAM/BAM for reading and
   writing.  This is useful if any additional parameters are added, or changes to standards or
   defaults are made.
2. Makes the requirement to provide a header when opening a file for writing more explicit.
3. Adds support for `pathlib.Path`.
4. Remove the reliance on specifying the mode correctly, including specifying the file type (i.e.
   SAM, BAM, or CRAM), as well as additional options (ex. compression level).  This makes the
   code more explicit and easier to read.
5. An explicit check is performed to ensure the file type is specified when writing using a
   file-like object rather than a path to a file.

## Examples of Opening a SAM/BAM for Reading or Writing

Opening a SAM/BAM file for reading, auto-recognizing the file-type by the file extension.  See
[`SamFileType()`][fgpyo.sam.SamFileType] for the supported file types.

```python
    >>> from fgpyo.sam import reader
    >>> with reader("/path/to/sample.sam") as fh:
    ...     for record in fh:
    ...         print(record.name)  # do something
    >>> with reader("/path/to/sample.bam") as fh:
    ...     for record in fh:
    ...         print(record.name)  # do something
```

Opening a SAM/BAM file for reading, explicitly passing the file type.

```python
    >>> from fgpyo.sam import SamFileType
    >>> with reader(path="/path/to/sample.ext1", file_type=SamFileType.SAM) as fh:
    ...     for record in fh:
    ...         print(record.name)  # do something
    >>> with reader(path="/path/to/sample.ext2", file_type=SamFileType.BAM) as fh:
    ...     for record in fh:
    ...         print(record.name)  # do something
```

Opening a SAM/BAM file for reading, using an existing file-like object

```python
    >>> with open("/path/to/sample.sam", "rb") as file_object:
    ...     with reader(path=file_object, file_type=SamFileType.BAM) as fh:
    ...         for record in fh:
    ...             print(record.name)  # do something
```

Opening a SAM/BAM file for writing follows similar to the [`reader()`][fgpyo.sam.reader]
method, but the SAM file header object is required.

```python
    >>> from fgpyo.sam import writer
    >>> header: Dict[str, Any] = {
    ...     "HD": {"VN": "1.5", "SO": "coordinate"},
    ...     "RG": [{"ID": "1", "SM": "1_AAAAAA", "LB": "lib", "PL": "ILLUMINA", "PU": "xxx.1"}],
    ...     "SQ":  [
    ...         {"SN": "chr1", "LN": 249250621},
    ...         {"SN": "chr2", "LN": 243199373}
    ...     ]
    ... }
    >>> with writer(path="/path/to/sample.bam", header=header) as fh:
    ...     pass  # do something
```

## Examples of Manipulating Cigars

Creating a [`Cigar` from a `pysam.AlignedSegment`][fgpyo.sam.Cigar].

```python
    >>> from fgpyo.sam import Cigar
    >>> with reader("/path/to/sample.sam") as fh:
    ...     record = next(fh)
    ...     cigar = Cigar.from_cigartuples(record.cigartuples)
    ...     print(str(cigar))
    50M2D5M10S
```

Creating a [`Cigar` from a `str()`][fgpyo.sam.Cigar].

```python
    >>> cigar = Cigar.from_cigarstring("50M2D5M10S")
    >>> print(str(cigar))
    50M2D5M10S
```

If the cigar string is invalid, the exception message will show you the problem character(s) in
square brackets.

```python
    >>> cigar = Cigar.from_cigarstring("10M5U")
    ... CigarException("Malformed cigar: 10M5[U]")
```

The cigar contains a tuple of [`CigarElement()`][fgpyo.sam.CigarElement]s.  Each element
contains the cigar operator ([`CigarOp()`][fgpyo.sam.CigarOp]) and associated operator
length.  A number of useful methods are part of both classes.

The number of bases aligned on the query (i.e. the number of bases consumed by the cigar from
the query):

```python
    >>> cigar = Cigar.from_cigarstring("50M2D5M2I10S")
    >>> [e.length_on_query for e in cigar.elements]
    [50, 0, 5, 2, 10]
    >>> [e.length_on_target for e in cigar.elements]
    [50, 2, 5, 0, 0]
    >>> [e.operator.is_indel for e in cigar.elements]
    [False, True, False, True, False]
```

Any particular tuple can be accessed directly with its index (and works with negative indexes
and slices):

    >>> cigar = Cigar.from_cigarstring("50M2D5M2I10S")
    >>> cigar[0].length
    50
    >>> cigar[1].operator
    <CigarOp.D: (2, 'D', False, True)>
    >>> cigar[-1].operator
    <CigarOp.S: (4, 'S', True, False)>
    >>> tuple(x.operator.character for x in cigar[1:3])
    ('D','M')
    >>> tuple(x.operator.character for x in cigar[-2:])
    ('I', 'S')

## Examples of parsing the SA tag and individual supplementary alignments

```python
   >>> from fgpyo.sam import SupplementaryAlignment
   >>> sup = SupplementaryAlignment.parse("chr1,123,+,50S100M,60,0")
   >>> sup.reference_name
   'chr1
   >>> sup.nm
   0
   >>> from typing import List
   >>> sa_tag = "chr1,123,+,50S100M,60,0;chr2,456,-,75S75M,60,1"
   >>> sups: List[SupplementaryAlignment] = SupplementaryAlignment.parse_sa_tag(tag=sa_tag)
   >>> len(sups)
   2
   >>> [str(sup.cigar) for sup in sups]
   ['50S100M', '75S75M']
```
"""

import enum
import io
import sys
from array import array
from collections.abc import Collection
from itertools import chain
from pathlib import Path
from typing import IO
from typing import Any
from typing import Callable
from typing import Dict
from typing import Iterable
from typing import Iterator
from typing import List
from typing import Optional
from typing import Tuple
from typing import Union
from typing import cast

import attr
import pysam
from pysam import AlignedSegment
from pysam import AlignmentFile as SamFile
from pysam import AlignmentHeader as SamHeader
<<<<<<< HEAD
from typing_extensions import Self
=======
from pysam import qualitystring_to_array
>>>>>>> c1189fbe
from typing_extensions import deprecated

import fgpyo.io
from fgpyo.collections import PeekableIterator

SamPath = Union[IO[Any], Path, str]
"""The valid base classes for opening a SAM/BAM/CRAM file."""

NO_REF_INDEX: int = -1
"""The reference index to use to indicate no reference in SAM/BAM."""

STRING_PLACEHOLDER: str = "*"
"""The value to use when a string field's information is unavailable."""

NO_REF_NAME: str = STRING_PLACEHOLDER
"""The reference name to use to indicate no reference in SAM/BAM."""

NO_REF_POS: int = -1
"""The reference position to use to indicate no position in SAM/BAM."""

NO_QUERY_QUALITIES: array = qualitystring_to_array(STRING_PLACEHOLDER)
"""The quality array corresponding to an unavailable query quality string ("*")."""

_IOClasses = (io.TextIOBase, io.BufferedIOBase, io.RawIOBase, io.IOBase)
"""The classes that should be treated as file-like classes"""

_STDIN_PATHS: List[str] = ["-", "stdin", "/dev/stdin"]
"""Paths that should be opened as standard input."""

_STDOUT_PATHS: List[str] = ["-", "stdout", "/dev/stdout"]
"""Paths that should be opened as standard output."""


@enum.unique
class SamFileType(enum.Enum):
    """Enumeration of valid SAM/BAM/CRAM file types.

    Attributes:
        mode (str): The additional mode character to add when opening this file type.
        ext (str): The standard file extension for this file type.
    """

    def __init__(self, mode: str, ext: str) -> None:
        self.mode = mode
        self.extension = ext

    SAM = ("", ".sam")
    BAM = ("b", ".bam")
    CRAM = ("c", ".cram")

    @classmethod
    def from_path(cls, path: Union[Path, str]) -> "SamFileType":
        """Infers the file type based on the file extension.

        Args:
            path: the path to the SAM/BAM/CRAM to read or write.
        """
        ext = Path(path).suffix
        try:
            return next(iter([tpe for tpe in SamFileType if tpe.extension == ext]))
        except StopIteration as ex:
            raise ValueError(f"Could not infer file type from {path}") from ex


def _pysam_open(
    path: SamPath,
    open_for_reading: bool,
    file_type: Optional[SamFileType] = None,
    unmapped: bool = False,
    **kwargs: Any,
) -> SamFile:
    """Opens a SAM/BAM/CRAM for reading or writing.

    This function permits reading from standard input and writing to standard output. The specified
    path may be the UNIX conventional `"-"`, the more explicit `"stdin"` or `"stdout"`, or an
    absolute path to either of the standard streams `"/dev/stdin"` or `"/dev/stdout"`.

    When writing to standard output, the file type must be specified.

    Args:
        path: a file handle or path to the SAM/BAM/CRAM to read or write.
        open_for_reading: True to open for reading, false otherwise.
        file_type: the file type to assume when opening the file.  If None, then the file type
            will be auto-detected for reading and must be a path-like object for writing.
        unmapped: True if the file is unmapped and has no sequence dictionary, False otherwise.
        kwargs: any keyword arguments to be passed to `pysam.AlignmentFile`; may not include "mode".
    """

    if isinstance(path, (str, Path)):
        if str(path) in _STDIN_PATHS and open_for_reading:
            path = sys.stdin
        elif str(path) in _STDOUT_PATHS and not open_for_reading:
            assert file_type is not None, "Must specify file_type when writing to standard output"
            path = sys.stdout
        else:
            if file_type is None:
                file_type = SamFileType.from_path(path)
            path = str(path)
    elif not isinstance(path, _IOClasses):
        open_type = "reading" if open_for_reading else "writing"
        raise TypeError(f"Cannot open '{type(path)}' for {open_type}.")

    if file_type is None and not open_for_reading:
        raise ValueError("file_type must be given when writing to a file-like object")

    # file_type must be set when writing, so if file_type is None, then we must be opening it
    # for reading.  Hence, only set mode in kwargs to pysam when file_type is set and when
    # writing since we can let pysam auto-recognize the file type when reading.  See discussion:
    # https://github.com/pysam-developers/pysam/issues/655
    if file_type is not None:
        kwargs["mode"] = "r" if open_for_reading else "w" + file_type.mode
    else:
        assert open_for_reading, "Bug: file_type was None but open_for_reading was False"

    if unmapped and open_for_reading:
        kwargs["check_sq"] = False

    # Open it alignment file, suppressing stderr in case index files are older than SAM file
    with fgpyo.io.suppress_stderr():
        alignment_file = pysam.AlignmentFile(path, **kwargs)
    # now restore stderr and return the alignment file
    return alignment_file


def reader(
    path: SamPath, file_type: Optional[SamFileType] = None, unmapped: bool = False
) -> SamFile:
    """Opens a SAM/BAM/CRAM for reading.

    To read from standard input, provide any of `"-"`, `"stdin"`, or `"/dev/stdin"` as the input
    `path`.

    Args:
        path: a file handle or path to the SAM/BAM/CRAM to read or write.
        file_type: the file type to assume when opening the file.  If None, then the file
            type will be auto-detected.
        unmapped: True if the file is unmapped and has no sequence dictionary, False otherwise.
    """
    return _pysam_open(path=path, open_for_reading=True, file_type=file_type, unmapped=unmapped)


def writer(
    path: SamPath,
    header: Union[str, Dict[str, Any], SamHeader],
    file_type: Optional[SamFileType] = None,
) -> SamFile:
    """Opens a SAM/BAM/CRAM for writing.

    To write to standard output, provide any of `"-"`, `"stdout"`, or `"/dev/stdout"` as the output
    `path`. **Note**: When writing to `stdout`, the `file_type` _must_ be given.

    Args:
        path: a file handle or path to the SAM/BAM/CRAM to read or write.
        header: Either a string to use for the header or a multi-level dictionary.  The
            multi-level dictionary should be given as follows.  The first level are the four
            types (‘HD’, ‘SQ’, ...). The second level are a list of lines, with each line being
            a list of tag-value pairs. The header is constructed first from all the defined
            fields, followed by user tags in alphabetical order.
        file_type: the file type to assume when opening the file.  If `None`, then the
            filetype will be auto-detected and must be a path-like object. This argument is required
            when writing to standard output.
    """
    # Set the header for pysam's AlignmentFile
    key = "text" if isinstance(header, str) else "header"
    kwargs = {key: header}

    return _pysam_open(
        path=path, open_for_reading=False, file_type=file_type, unmapped=False, **kwargs
    )


class _CigarOpUtil:
    """Some useful constants to speed up methods on CigarOp"""

    """A dictionary from the cigar op code to the cigar op char.

    This is to speed up the translation of cigar op code to CigarOp in CigarOp, so needs to be
    declared beforehand.
    """
    CODE_TO_CHARACTER: Dict[int, str] = {
        0: "M",
        1: "I",
        2: "D",
        3: "N",
        4: "S",
        5: "H",
        6: "P",
        7: "EQ",
        8: "X",
    }


@enum.unique
class CigarOp(enum.Enum):
    """Enumeration of operators that can appear in a Cigar string.

    Attributes:
        code (int): The `~pysam` cigar operator code.
        character (int): The single character cigar operator.
        consumes_query (bool): True if this operator consumes query bases, False otherwise.
        consumes_target (bool): True if this operator consumes target bases, False otherwise.
    """

    M = (0, "M", True, True)  #: Match or Mismatch the reference
    I = (1, "I", True, False)  #: Insertion versus the reference  # noqa: E741
    D = (2, "D", False, True)  #: Deletion versus the reference
    N = (3, "N", False, True)  #: Skipped region from the reference
    S = (4, "S", True, False)  #: Soft clip
    H = (5, "H", False, False)  #: Hard clip
    P = (6, "P", False, False)  #: Padding
    EQ = (7, "=", True, True)  #: Matches the reference
    X = (8, "X", True, True)  #: Mismatches the reference

    def __init__(
        self, code: int, character: str, consumes_query: bool, consumes_reference: bool
    ) -> None:
        self.code = code
        self.character = character
        self.consumes_query = consumes_query
        self.consumes_reference = consumes_reference

    @staticmethod
    def from_character(character: str) -> "CigarOp":
        """Returns the operator from the single character."""
        if CigarOp.EQ.character == character:
            return CigarOp.EQ
        else:
            return CigarOp[character]

    @staticmethod
    def from_code(code: int) -> "CigarOp":
        """Returns the operator from the given operator code.

        Note: this is mainly used to get the operator from :py:mod:`~pysam`.
        """
        return CigarOp[_CigarOpUtil.CODE_TO_CHARACTER[code]]

    @property
    def is_indel(self) -> bool:
        """Returns true if the operator is an indel, false otherwise."""
        return self == CigarOp.I or self == CigarOp.D

    @property
    def is_clipping(self) -> bool:
        """Returns true if the operator is a soft/hard clip, false otherwise."""
        return self == CigarOp.S or self == CigarOp.H


@attr.s(frozen=True, slots=True, auto_attribs=True)
class CigarElement:
    """Represents an element in a Cigar

    Attributes:
        - length (int): the length of the element
        - operator (CigarOp): the operator of the element
    """

    length: int
    operator: CigarOp

    def __attrs_post_init__(self) -> None:
        """Validates the length attribute is greater than zero."""
        if self.length <= 0:
            raise ValueError(f"Cigar element must have a length > 0, found {self.length}")

    @property
    def length_on_query(self) -> int:
        """Returns the length of the element on the query sequence."""
        return self.length if self.operator.consumes_query else 0

    @property
    def length_on_target(self) -> int:
        """Returns the length of the element on the target (often reference) sequence."""
        return self.length if self.operator.consumes_reference else 0

    def __str__(self) -> str:
        return f"{self.length}{self.operator.character}"


class CigarParsingException(Exception):
    """The exception raised specific to parsing a cigar."""

    pass


@attr.s(frozen=True, slots=True, auto_attribs=True)
class Cigar:
    """Class representing a cigar string.

    Attributes:
        - elements (Tuple[CigarElement, ...]): zero or more cigar elements
    """

    elements: Tuple[CigarElement, ...] = ()

    @classmethod
    def from_cigartuples(cls, cigartuples: Optional[List[Tuple[int, int]]]) -> "Cigar":
        """Returns a Cigar from a list of tuples returned by pysam.

        Each tuple denotes the operation and length.  See
        [`CigarOp()`][fgpyo.sam.CigarOp] for more information on the
        various operators.  If None is given, returns an empty Cigar.
        """
        if cigartuples is None or cigartuples == []:
            return Cigar()
        try:
            elements = []
            for code, length in cigartuples:
                operator = CigarOp.from_code(code)
                elements.append(CigarElement(length, operator))
            return Cigar(tuple(elements))
        except Exception as ex:
            raise CigarParsingException(f"Malformed cigar tuples: {cigartuples}") from ex

    @classmethod
    def _pretty_cigarstring_exception(cls, cigarstring: str, index: int) -> CigarParsingException:
        """Raises an exception highlighting the malformed character"""
        prefix = cigarstring[:index]
        character = cigarstring[index] if index < len(cigarstring) else ""
        suffix = cigarstring[index + 1 :]
        pretty_cigarstring = f"{prefix}[{character}]{suffix}"
        message = f"Malformed cigar: {pretty_cigarstring}"
        return CigarParsingException(message)

    @classmethod
    def from_cigarstring(cls, cigarstring: str) -> "Cigar":
        """Constructs a Cigar from a string returned by pysam.

        If "*" is given, returns an empty Cigar.
        """
        if cigarstring == "*":
            return Cigar()

        cigarstring_length = len(cigarstring)
        if cigarstring_length == 0:
            raise CigarParsingException("Cigar string was empty")

        elements = []
        i = 0
        while i < cigarstring_length:
            if not cigarstring[i].isdigit():
                raise cls._pretty_cigarstring_exception(cigarstring, i)
            length = int(cigarstring[i])
            i += 1
            while i < cigarstring_length and cigarstring[i].isdigit():
                length = (length * 10) + int(cigarstring[i])
                i += 1
            if i == cigarstring_length:
                raise cls._pretty_cigarstring_exception(cigarstring, i)
            try:
                operator = CigarOp.from_character(cigarstring[i])
                elements.append(CigarElement(length, operator))
            except KeyError as ex:
                # cigar operator was not valid
                raise cls._pretty_cigarstring_exception(cigarstring, i) from ex
            except IndexError as ex:
                # missing cigar operator (i == len(cigarstring))
                raise cls._pretty_cigarstring_exception(cigarstring, i) from ex
            i += 1
        return Cigar(tuple(elements))

    def __str__(self) -> str:
        if self.elements:
            return "".join([str(e) for e in self.elements])
        else:
            return "*"

    def reversed(self) -> "Cigar":
        """Returns a copy of the Cigar with the elements in reverse order."""
        return Cigar(tuple(reversed(self.elements)))

    def length_on_query(self) -> int:
        """Returns the length of the alignment on the query sequence."""
        return sum([elem.length_on_query for elem in self.elements])

    def length_on_target(self) -> int:
        """Returns the length of the alignment on the target sequence."""
        return sum([elem.length_on_target for elem in self.elements])

    def query_alignment_offsets(self) -> Tuple[int, int]:
        """
        Gets the 0-based, end-exclusive positions of the first and last aligned base in the query.

        The resulting range will contain the range of positions in the SEQ string for
        the bases that are aligned.
        If counting from the end of the query is desired, use
        `cigar.reversed().query_alignment_offsets()`

        Returns:
            A tuple (start, stop) containing the start and stop positions
                of the aligned part of the query. These offsets are 0-based and open-ended, with
                respect to the beginning of the query.

        Raises:
            ValueError: If according to the cigar, there are no aligned query bases.
        """
        start_offset: int = 0
        end_offset: int = 0
        element: CigarElement
        alignment_began = False
        for element in self.elements:
            if element.operator.is_clipping and not alignment_began:
                # We are in the clipping operators preceding the alignment
                # Note: hardclips have length-on-query=0
                start_offset += element.length_on_query
                end_offset += element.length_on_query
            elif not element.operator.is_clipping:
                # We are within the alignment
                alignment_began = True
                end_offset += element.length_on_query
            else:
                # We have exited the alignment and are in the clipping operators after the alignment
                break

        if start_offset == end_offset:
            raise ValueError(f"Cigar {self} has no aligned bases")
        return start_offset, end_offset

    def __getitem__(
        self, index: Union[int, slice]
    ) -> Union[CigarElement, Tuple[CigarElement, ...]]:
        """Returns the cigar element indexed by index

        Arguments:
            index: int The index of the requested cigar element(s)

        Returns: CigarElement or Tuple[CigarElement,...]
            The element(s) selected by index

        Throws:
            TypeError if index isn't an integer or a slice
            IndexError: if there's no such element

        """
        return self.elements[index]


@enum.unique
class PairOrientation(enum.Enum):
    """Enumerations of read pair orientations."""

    FR = "FR"
    """A pair orientation for forward-reverse reads ("innie")."""

    RF = "RF"
    """A pair orientation for reverse-forward reads ("outie")."""

    TANDEM = "TANDEM"
    """A pair orientation for tandem (forward-forward or reverse-reverse) reads."""

    @classmethod
    def from_recs(  # noqa: C901  # `from_recs` is too complex (11 > 10)
        cls, rec1: AlignedSegment, rec2: Optional[AlignedSegment] = None
    ) -> Optional["PairOrientation"]:
        """Returns the pair orientation if both reads are mapped to the same reference sequence.

        Args:
            rec1: The first record in the pair.
            rec2: The second record in the pair. If None, then mate info on `rec1` will be used.

        See:
            [`htsjdk.samtools.SamPairUtil.getPairOrientation()`](https://github.com/samtools/htsjdk/blob/c31bc92c24bc4e9552b2a913e52286edf8f8ab96/src/main/java/htsjdk/samtools/SamPairUtil.java#L71-L102)
        """

        if rec2 is None:
            rec2_is_unmapped = rec1.mate_is_unmapped
            rec2_reference_id = rec1.next_reference_id
        else:
            rec2_is_unmapped = rec2.is_unmapped
            rec2_reference_id = rec2.reference_id

        if rec1.is_unmapped or rec2_is_unmapped or rec1.reference_id != rec2_reference_id:
            return None

        if rec2 is None:
            rec2_is_forward = rec1.mate_is_forward
            rec2_reference_start = rec1.next_reference_start
        else:
            rec2_is_forward = rec2.is_forward
            rec2_reference_start = rec2.reference_start

        if rec1.is_forward is rec2_is_forward:
            return PairOrientation.TANDEM
        if rec1.is_forward and rec1.reference_start <= rec2_reference_start:
            return PairOrientation.FR
        if rec1.is_reverse and rec2_reference_start < rec1.reference_end:
            return PairOrientation.FR
        if rec1.is_reverse and rec2_reference_start >= rec1.reference_end:
            return PairOrientation.RF

        if rec2 is None:
            if not rec1.has_tag("MC"):
                raise ValueError('Cannot determine pair orientation without a mate cigar ("MC")!')
            rec2_cigar = Cigar.from_cigarstring(str(rec1.get_tag("MC")))
            rec2_reference_end = rec1.next_reference_start + rec2_cigar.length_on_target()
        else:
            rec2_reference_end = rec2.reference_end

        if rec1.reference_start < rec2_reference_end:
            return PairOrientation.FR
        else:
            return PairOrientation.RF


def isize(rec1: AlignedSegment, rec2: Optional[AlignedSegment] = None) -> int:
    """Computes the insert size ("template length" or "TLEN") for a pair of records.

    Args:
        rec1: The first record in the pair.
        rec2: The second record in the pair. If None, then mate info on `rec1` will be used.
    """
    if rec2 is None:
        rec2_is_unmapped = rec1.mate_is_unmapped
        rec2_reference_id = rec1.next_reference_id
    else:
        rec2_is_unmapped = rec2.is_unmapped
        rec2_reference_id = rec2.reference_id

    if rec1.is_unmapped or rec2_is_unmapped or rec1.reference_id != rec2_reference_id:
        return 0

    if rec2 is None:
        rec2_is_forward = rec1.mate_is_forward
        rec2_reference_start = rec1.next_reference_start
    else:
        rec2_is_forward = rec2.is_forward
        rec2_reference_start = rec2.reference_start

    if rec1.is_forward and rec2_is_forward:
        return rec2_reference_start - rec1.reference_start
    if rec1.is_reverse and rec2_is_forward:
        return rec2_reference_start - rec1.reference_end

    if rec2 is None:
        if not rec1.has_tag("MC"):
            raise ValueError('Cannot determine proper pair status without a mate cigar ("MC")!')
        rec2_cigar = Cigar.from_cigarstring(str(rec1.get_tag("MC")))
        rec2_reference_end = rec1.next_reference_start + rec2_cigar.length_on_target()
    else:
        rec2_reference_end = rec2.reference_end

    if rec1.is_forward:
        return rec2_reference_end - rec1.reference_start
    else:
        return rec2_reference_end - rec1.reference_end


DefaultProperlyPairedOrientations: set[PairOrientation] = {PairOrientation.FR}
"""The default orientations for properly paired reads."""


def is_proper_pair(
    rec1: AlignedSegment,
    rec2: Optional[AlignedSegment] = None,
    max_insert_size: int = 1000,
    orientations: Collection[PairOrientation] = DefaultProperlyPairedOrientations,
    isize: Callable[[AlignedSegment, AlignedSegment], int] = isize,
) -> bool:
    """Determines if a pair of records are properly paired or not.

    Criteria for records in a proper pair are:
        - Both records are aligned
        - Both records are aligned to the same reference sequence
        - The pair orientation of the records is one of the valid pair orientations (default "FR")
        - The inferred insert size is not more than a maximum length (default 1000)

    Args:
        rec1: The first record in the pair.
        rec2: The second record in the pair. If None, then mate info on `rec1` will be used.
        max_insert_size: The maximum insert size to consider a pair "proper".
        orientations: The valid set of orientations to consider a pair "proper".
        isize: A function that takes the two alignments and calculates their isize.

    See:
        [`htsjdk.samtools.SamPairUtil.isProperPair()`](https://github.com/samtools/htsjdk/blob/c31bc92c24bc4e9552b2a913e52286edf8f8ab96/src/main/java/htsjdk/samtools/SamPairUtil.java#L106-L125)
    """
    if rec2 is None:
        rec2_is_mapped = rec1.mate_is_mapped
        rec2_reference_id = rec1.next_reference_id
    else:
        rec2_is_mapped = rec2.is_mapped
        rec2_reference_id = rec2.reference_id

    return (
        rec1.is_mapped
        and rec2_is_mapped
        and rec1.reference_id == rec2_reference_id
        and PairOrientation.from_recs(rec1=rec1, rec2=rec2) in orientations
        and 0 < abs(isize(rec1, rec2)) <= max_insert_size
    )


@attr.s(frozen=True, auto_attribs=True)
class SupplementaryAlignment:
    """Stores a supplementary alignment record produced by BWA and stored in the SA SAM tag.

    Attributes:
        reference_name: the name of the reference (i.e. contig, chromosome) aligned to
        start: the 0-based start position of the alignment
        is_forward: true if the alignment is in the forward strand, false otherwise
        cigar: the cigar for the alignment
        mapq: the mapping quality
        nm: the number of edits
    """

    reference_name: str
    start: int
    is_forward: bool
    cigar: Cigar
    mapq: int
    nm: int

    def __str__(self) -> str:
        return ",".join(
            str(item)
            for item in (
                self.reference_name,
                self.start + 1,
                "+" if self.is_forward else "-",
                self.cigar,
                self.mapq,
                self.nm,
            )
        )

    @property
    def end(self) -> int:
        """The 0-based exclusive end position of the alignment."""
        return self.start + self.cigar.length_on_target()

    @staticmethod
    def parse(string: str) -> "SupplementaryAlignment":
        """Returns a supplementary alignment parsed from the given string.  The various fields
        should be comma-delimited (ex. `chr1,123,-,100M50S,60,4`)
        """
        fields = string.split(",")
        return SupplementaryAlignment(
            reference_name=fields[0],
            start=int(fields[1]) - 1,
            is_forward=fields[2] == "+",
            cigar=Cigar.from_cigarstring(fields[3]),
            mapq=int(fields[4]),
            nm=int(fields[5]),
        )

    @staticmethod
    def parse_sa_tag(tag: str) -> List["SupplementaryAlignment"]:
        """Parses an SA tag of supplementary alignments from a BAM file. If the tag is empty
        or contains just a single semi-colon then an empty list will be returned.  Otherwise
        a list containing a SupplementaryAlignment per ;-separated value in the tag will
        be returned.
        """
        return [SupplementaryAlignment.parse(a) for a in tag.split(";") if len(a) > 0]

    @classmethod
    def from_read(cls, read: pysam.AlignedSegment) -> List["SupplementaryAlignment"]:
        """
        Construct a list of SupplementaryAlignments from the SA tag in a pysam.AlignedSegment.

        Args:
            read: An alignment. The presence of the "SA" tag is not required.

        Returns:
            A list of all SupplementaryAlignments present in the SA tag.
            If the SA tag is not present, or it is empty, an empty list will be returned.
        """
        if read.has_tag("SA"):
            sa_tag: str = cast(str, read.get_tag("SA"))
            return cls.parse_sa_tag(sa_tag)
        else:
            return []


def sum_of_base_qualities(rec: AlignedSegment, min_quality_score: int = 15) -> int:
    """Calculate the sum of base qualities score for an alignment record.

    This function is useful for calculating the "mate score" as implemented in `samtools fixmate`.
    Consistently with `samtools fixmate`, this function returns 0 if the record has no base
    qualities.

    Args:
        rec: The alignment record to calculate the sum of base qualities from.
        min_quality_score: The minimum base quality score to use for summation.

    Returns:
        The sum of base qualities on the input record. 0 if the record has no base qualities.

    See:
        [`calc_sum_of_base_qualities()`](https://github.com/samtools/samtools/blob/4f3a7397a1f841020074c0048c503a01a52d5fa2/bam_mate.c#L227-L238)
        [`MD_MIN_QUALITY`](https://github.com/samtools/samtools/blob/4f3a7397a1f841020074c0048c503a01a52d5fa2/bam_mate.c#L42)
    """
    if rec.query_qualities is None or rec.query_qualities == NO_QUERY_QUALITIES:
        return 0

    score: int = sum(qual for qual in rec.query_qualities if qual >= min_quality_score)
    return score


def _set_common_mate_fields(dest: AlignedSegment, mate_primary: AlignedSegment) -> None:
    """Set common mate info on a destination alignment from its mate's primary alignment.

    Args:
        dest: The alignment to set the mate info upon.
        mate_primary: The primary alignment to use as a mate reference.

    Raises:
        ValueError: If dest and mate_primary are of the same read ordinal.
        ValueError: If mate_primary is secondary or supplementary.
        ValueError: If dest and mate_primary do not share the same query name.
    """
    if mate_primary.is_read1 is dest.is_read1:
        raise ValueError("mate_primary and dest records must be of different read ordinals!")
    if mate_primary.is_supplementary or mate_primary.is_secondary:
        raise ValueError("Mate info must be set from a non-supplementary non-secondary record!")
    if mate_primary.query_name != dest.query_name:
        raise ValueError("Cannot set mate info on alignments with different query names!")

    dest.next_reference_id = mate_primary.reference_id
    dest.next_reference_name = mate_primary.reference_name
    dest.next_reference_start = mate_primary.reference_start
    dest.mate_is_forward = mate_primary.is_forward
    dest.mate_is_mapped = mate_primary.is_mapped
    dest.set_tag("MC", mate_primary.cigarstring)
    dest.set_tag("MQ", mate_primary.mapping_quality)
    dest.set_tag("ms", sum_of_base_qualities(mate_primary))


def set_mate_info(
    rec1: AlignedSegment,
    rec2: AlignedSegment,
    is_proper_pair: Callable[[AlignedSegment, AlignedSegment], bool] = is_proper_pair,
    isize: Callable[[AlignedSegment, AlignedSegment], int] = isize,
) -> None:
    """Resets mate pair information between two primary alignments that share a query name.

    Args:
        rec1: The first record in the pair.
        rec2: The second record in the pair.
        is_proper_pair: A function that takes the two alignments and determines proper pair status.
        isize: A function that takes the two alignments and calculates their isize.

    Raises:
        ValueError: If rec1 and rec2 are of the same read ordinal.
        ValueError: If either rec1 or rec2 is secondary or supplementary.
        ValueError: If rec1 and rec2 do not share the same query name.
    """
    for dest, source in [(rec1, rec2), (rec2, rec1)]:
        _set_common_mate_fields(dest=dest, mate_primary=source)

    template_length = isize(rec1, rec2)
    rec1.template_length = template_length
    rec2.template_length = -template_length

    proper_pair = is_proper_pair(rec1, rec2)
    rec1.is_proper_pair = proper_pair
    rec2.is_proper_pair = proper_pair


def set_mate_info_on_secondary(secondary: AlignedSegment, mate_primary: AlignedSegment) -> None:
    """Set mate info on a secondary alignment from its mate's primary alignment.

    Args:
        secondary: The secondary alignment to set mate information upon.
        mate_primary: The primary alignment of the secondary's mate.

    Raises:
        ValueError: If secondary and mate_primary are of the same read ordinal.
        ValueError: If secondary and mate_primary do not share the same query name.
        ValueError: If mate_primary is secondary or supplementary.
        ValueError: If secondary is not marked as a secondary alignment.
    """
    if not secondary.is_secondary:
        raise ValueError("Cannot set mate info on an alignment not marked as secondary!")

    _set_common_mate_fields(dest=secondary, mate_primary=mate_primary)


def set_mate_info_on_supplementary(supp: AlignedSegment, mate_primary: AlignedSegment) -> None:
    """Set mate info on a supplementary alignment from its mate's primary alignment.

    Args:
        supp: The supplementary alignment to set mate information upon.
        mate_primary: The primary alignment of the supplementary's mate.

    Raises:
        ValueError: If supp and mate_primary are of the same read ordinal.
        ValueError: If supp and mate_primary do not share the same query name.
        ValueError: If mate_primary is secondary or supplementary.
        ValueError: If supp is not marked as a supplementary alignment.
    """
    if not supp.is_supplementary:
        raise ValueError("Cannot set mate info on an alignment not marked as supplementary!")

    _set_common_mate_fields(dest=supp, mate_primary=mate_primary)

    # NB: for a non-secondary supplemental alignment, set the following to the same as the primary.
    if not supp.is_secondary:
        supp.is_proper_pair = mate_primary.is_proper_pair
        supp.template_length = -mate_primary.template_length


@deprecated("Use `set_mate_info()` instead. Deprecated after fgpyo 0.8.0.")
def set_pair_info(r1: AlignedSegment, r2: AlignedSegment, proper_pair: bool = True) -> None:
    """Resets mate pair information between reads in a pair.

    Can be handed reads that already have pairing flags setup or independent R1 and R2 records that
    are currently flagged as SE reads.

    Args:
        r1: Read 1 (first read in the template).
        r2: Read 2 with the same query name as r1 (second read in the template).
        proper_pair: whether the pair is proper or not.
    """
    if r1.query_name != r2.query_name:
        raise ValueError("Cannot set pair info on reads with different query names!")

    for r in [r1, r2]:
        r.is_paired = True

    r1.is_read1 = True
    r1.is_read2 = False
    r2.is_read2 = True
    r2.is_read1 = False

    set_mate_info(rec1=r1, rec2=r2, is_proper_pair=lambda a, b: proper_pair)


@attr.s(frozen=True, auto_attribs=True)
class ReadEditInfo:
    """
    Counts various stats about how a read compares to a reference sequence.

    Attributes:
        matches: the number of bases in the read that match the reference
        mismatches: the number of mismatches between the read sequence and the reference sequence
            as dictated by the alignment.  Like as defined for the SAM NM tag computation, any base
            except A/C/G/T in the read is considered a mismatch.
        insertions: the number of insertions in the read vs. the reference.  I.e. the number of I
            operators in the CIGAR string.
        inserted_bases: the total number of bases contained within insertions in the read
        deletions: the number of deletions in the read vs. the reference.  I.e. the number of D
            operators in the CIGAT string.
        deleted_bases: the total number of that are deleted within the alignment (i.e. bases in
            the reference but not in the read).
        nm: the computed value of the SAM NM tag, calculated as mismatches + inserted_bases +
            deleted_bases
    """

    matches: int
    mismatches: int
    insertions: int
    inserted_bases: int
    deletions: int
    deleted_bases: int
    nm: int


def calculate_edit_info(
    rec: AlignedSegment, reference_sequence: str, reference_offset: Optional[int] = None
) -> ReadEditInfo:
    """
    Constructs a `ReadEditInfo` instance giving summary stats about how the read aligns to the
    reference.  Computes the number of mismatches, indels, indel bases and the SAM NM tag.
    The read must be aligned.

    Args:
        rec: the read/record for which to calculate values
        reference_sequence: the reference sequence (or fragment thereof) that the read is
            aligned to
        reference_offset: if provided, assume that reference_sequence[reference_offset] is the
            first base aligned to in reference_sequence, otherwise use r.reference_start

    Returns:
        a ReadEditInfo with information about how the read differs from the reference
    """
    assert not rec.is_unmapped, f"Cannot calculate edit info for unmapped read: {rec}"

    query_offset = 0
    target_offset = reference_offset if reference_offset is not None else rec.reference_start
    cigar = Cigar.from_cigartuples(rec.cigartuples)

    matches, mms, insertions, ins_bases, deletions, del_bases = 0, 0, 0, 0, 0, 0
    ok_bases = {"A", "C", "G", "T"}

    for elem in cigar.elements:
        op = elem.operator

        if op == CigarOp.I:
            insertions += 1
            ins_bases += elem.length
        elif op == CigarOp.D:
            deletions += 1
            del_bases += elem.length
        elif op == CigarOp.M or op == CigarOp.X or op == CigarOp.EQ:
            for i in range(0, elem.length):
                q = rec.query_sequence[query_offset + i].upper()
                t = reference_sequence[target_offset + i].upper()
                if q != t or q not in ok_bases:
                    mms += 1
                else:
                    matches += 1

        query_offset += elem.length_on_query
        target_offset += elem.length_on_target

    return ReadEditInfo(
        matches=matches,
        mismatches=mms,
        insertions=insertions,
        inserted_bases=ins_bases,
        deletions=deletions,
        deleted_bases=del_bases,
        nm=mms + ins_bases + del_bases,
    )


@attr.s(frozen=True, auto_attribs=True)
class Template:
    """A container for alignment records corresponding to a single sequenced template
    or insert.

    It is strongly preferred that new Template instances be created with `Template.build()`
    which will ensure that reads are stored in the correct Template property, and run basic
    validations of the Template by default.  If constructing Template instances by construction
    users are encouraged to use the validate method post-construction.

    In the special cases there are alignments records that are _*both secondary and supplementary*_
    then they will be stored upon the `r1_supplementals` and `r2_supplementals` fields only.

    Attributes:
        name: the name of the template/query
        r1: Primary non-supplementary alignment for read 1, or None if there is none
        r2: Primary non-supplementary alignment for read 2, or None if there is none
        r1_supplementals: Supplementary alignments for read 1
        r2_supplementals: Supplementary alignments for read 2
        r1_secondaries: Secondary (non-primary, non-supplementary) alignments for read 1
        r2_secondaries: Secondary (non-primary, non-supplementary) alignments for read 2
    """

    name: str
    r1: Optional[AlignedSegment]
    r2: Optional[AlignedSegment]
    r1_supplementals: List[AlignedSegment]
    r2_supplementals: List[AlignedSegment]
    r1_secondaries: List[AlignedSegment]
    r2_secondaries: List[AlignedSegment]

    @staticmethod
    def iterator(alns: Iterator[AlignedSegment]) -> Iterator["Template"]:
        """Returns an iterator over templates. Assumes the input iterable is queryname grouped,
        and gathers consecutive runs of records sharing a common query name into templates."""
        return TemplateIterator(alns)

    @staticmethod
    def build(recs: Iterable[AlignedSegment], validate: bool = True) -> "Template":
        """Build a template from a set of records all with the same queryname."""
        name = None
        r1 = None
        r2 = None
        r1_supplementals: List[AlignedSegment] = []
        r2_supplementals: List[AlignedSegment] = []
        r1_secondaries: List[AlignedSegment] = []
        r2_secondaries: List[AlignedSegment] = []

        for rec in recs:
            if name is None:
                name = rec.query_name

            is_r1 = not rec.is_paired or rec.is_read1

            if not rec.is_supplementary and not rec.is_secondary:
                if is_r1:
                    assert r1 is None, f"Multiple R1 primary reads found in {recs}"
                    r1 = rec
                else:
                    assert r2 is None, f"Multiple R2 primary reads found in {recs}"
                    r2 = rec
            elif rec.is_supplementary:
                if is_r1:
                    r1_supplementals.append(rec)
                else:
                    r2_supplementals.append(rec)
            elif rec.is_secondary:
                if is_r1:
                    r1_secondaries.append(rec)
                else:
                    r2_secondaries.append(rec)

        assert name is not None, "Cannot construct a template from zero records."

        template = Template(
            name=name,
            r1=r1,
            r2=r2,
            r1_supplementals=r1_supplementals,
            r2_supplementals=r2_supplementals,
            r1_secondaries=r1_secondaries,
            r2_secondaries=r2_secondaries,
        )

        if validate:
            template.validate()

        return template

    def validate(self) -> None:
        """Performs sanity checks that all the records in the Template are as expected."""
        for rec in self.all_recs():
            assert rec.query_name == self.name, f"Name error {self.name} vs. {rec.query_name}"

        if self.r1 is not None:
            assert self.r1.is_read1 or not self.r1.is_paired, "R1 not flagged as R1 or unpaired"
            assert not self.r1.is_supplementary, "R1 primary flagged as supplementary"
            assert not self.r1.is_secondary, "R1 primary flagged as secondary"

        if self.r2 is not None:
            assert self.r2.is_read2, "R2 not flagged as R2"
            assert not self.r2.is_supplementary, "R2 primary flagged as supplementary"
            assert not self.r2.is_secondary, "R2 primary flagged as secondary"

        for rec in self.r1_secondaries:
            assert rec.is_read1 or not rec.is_paired, "R1 secondary not flagged as R1 or unpaired"
            assert rec.is_secondary, "R1 secondary not flagged as secondary"
            assert not rec.is_supplementary, "R1 secondary supplementals belong with supplementals"

        for rec in self.r1_supplementals:
            assert rec.is_read1 or not rec.is_paired, "R1 supp. not flagged as R1 or unpaired"
            assert rec.is_supplementary, "R1 supp. not flagged as supplementary"

        for rec in self.r2_secondaries:
            assert rec.is_read2, "R2 secondary not flagged as R2"
            assert rec.is_secondary, "R2 secondary not flagged as secondary"
            assert not rec.is_supplementary, "R2 secondary supplementals belong with supplementals"

        for rec in self.r2_supplementals:
            assert rec.is_read2, "R2 supp. not flagged as R2"
            assert rec.is_supplementary, "R2 supp. not flagged as supplementary"

    def primary_recs(self) -> Iterator[AlignedSegment]:
        """Returns a list with all the primary records for the template."""
        return (r for r in (self.r1, self.r2) if r is not None)

    def all_r1s(self) -> Iterator[AlignedSegment]:
        """Yields all R1 alignments of this template including secondary and supplementary."""
        r1_primary = [] if self.r1 is None else [self.r1]
        return chain(r1_primary, self.r1_secondaries, self.r1_supplementals)

    def all_r2s(self) -> Iterator[AlignedSegment]:
        """Yields all R2 alignments of this template including secondary and supplementary."""
        r2_primary = [] if self.r2 is None else [self.r2]
        return chain(r2_primary, self.r2_secondaries, self.r2_supplementals)

    def all_recs(self) -> Iterator[AlignedSegment]:
        """Returns a list with all the records for the template."""
        for rec in self.primary_recs():
            yield rec

        for recs in (
            self.r1_supplementals,
            self.r1_secondaries,
            self.r2_supplementals,
            self.r2_secondaries,
        ):
            for rec in recs:
                yield rec

    def set_mate_info(
        self,
        is_proper_pair: Callable[[AlignedSegment, AlignedSegment], bool] = is_proper_pair,
        isize: Callable[[AlignedSegment, AlignedSegment], int] = isize,
    ) -> Self:
        """Reset all mate information on every alignment in the template.

        Args:
            is_proper_pair: A function that takes two alignments and determines proper pair status.
            isize: A function that takes the two alignments and calculates their isize.
        """
        if self.r1 is not None and self.r2 is not None:
            set_mate_info(self.r1, self.r2, is_proper_pair=is_proper_pair, isize=isize)
        if self.r1 is not None:
            for rec in self.r2_secondaries:
                set_mate_info_on_secondary(secondary=rec, mate_primary=self.r1)
            for rec in self.r2_supplementals:
                set_mate_info_on_supplementary(supp=rec, mate_primary=self.r1)
        if self.r2 is not None:
            for rec in self.r1_secondaries:
                set_mate_info_on_secondary(secondary=rec, mate_primary=self.r2)
            for rec in self.r1_supplementals:
                set_mate_info_on_supplementary(supp=rec, mate_primary=self.r2)
        return self

    def write_to(
        self,
        writer: SamFile,
        primary_only: bool = False,
    ) -> None:
        """Write the records associated with the template to file.

        Args:
            writer: An open, writable AlignmentFile.
            primary_only: If True, only write primary alignments.
        """

        if primary_only:
            rec_iter = self.primary_recs()
        else:
            rec_iter = self.all_recs()

        for rec in rec_iter:
            writer.write(rec)

    def set_tag(
        self,
        tag: str,
        value: Union[str, int, float, None],
    ) -> None:
        """Add a tag to all records associated with the template.

        Setting a tag to `None` will remove the tag.

        Args:
            tag: The name of the tag.
            value: The value of the tag.
        """

        assert len(tag) == 2, f"Tags must be 2 characters: {tag}."

        for rec in self.all_recs():
            rec.set_tag(tag, value)


class TemplateIterator(Iterator[Template]):
    """
    An iterator that converts an iterator over query-grouped reads into an iterator
    over templates.
    """

    def __init__(self, iterator: Iterator[AlignedSegment]) -> None:
        self._iter = PeekableIterator(iterator)

    def __iter__(self) -> Iterator[Template]:
        return self

    def __next__(self) -> Template:
        name = self._iter.peek().query_name
        recs = self._iter.takewhile(lambda r: r.query_name == name)
        return Template.build(recs, validate=False)


class SamOrder(enum.Enum):
    """
    Enumerations of possible sort orders for a SAM file.
    """

    Unsorted = "unsorted"  #: the SAM / BAM / CRAM is unsorted
    Coordinate = "coordinate"  #: coordinate sorted
    QueryName = "queryname"  #: queryname sorted
    Unknown = "unknown"  # Unknown SAM / BAM / CRAM sort order<|MERGE_RESOLUTION|>--- conflicted
+++ resolved
@@ -179,11 +179,8 @@
 from pysam import AlignedSegment
 from pysam import AlignmentFile as SamFile
 from pysam import AlignmentHeader as SamHeader
-<<<<<<< HEAD
+from pysam import qualitystring_to_array
 from typing_extensions import Self
-=======
-from pysam import qualitystring_to_array
->>>>>>> c1189fbe
 from typing_extensions import deprecated
 
 import fgpyo.io
