"""
# Utility Classes and Methods for SAM/BAM

This module contains utility classes for working with SAM/BAM files and the data contained
within them.  This includes i) utilities for opening SAM/BAM files for reading and writing,
ii) functions for manipulating supplementary alignments, iii) classes and functions for
maniuplating CIGAR strings, and iv) a class for building sam records and files for testing.

## Motivation for Reader and Writer methods

The following are the reasons for choosing to implement methods to open a SAM/BAM file for
reading and writing, rather than relying on `pysam.AlignmentFile` directly:

1. Provides a centralized place for the implementation of opening a SAM/BAM for reading and
   writing.  This is useful if any additional parameters are added, or changes to standards or
   defaults are made.
2. Makes the requirement to provide a header when opening a file for writing more explicit.
3. Adds support for `pathlib.Path`.
4. Remove the reliance on specifying the mode correctly, including specifying the file type (i.e.
   SAM, BAM, or CRAM), as well as additional options (ex. compression level).  This makes the
   code more explicit and easier to read.
5. An explicit check is performed to ensure the file type is specified when writing using a
   file-like object rather than a path to a file.

## Examples of Opening a SAM/BAM for Reading or Writing

Opening a SAM/BAM file for reading, auto-recognizing the file-type by the file extension.  See
[`SamFileType()`][fgpyo.sam.SamFileType] for the supported file types.

```python
    >>> from fgpyo.sam import reader
    >>> with reader("/path/to/sample.sam") as fh:
    ...     for record in fh:
    ...         print(record.name)  # do something
    >>> with reader("/path/to/sample.bam") as fh:
    ...     for record in fh:
    ...         print(record.name)  # do something
```

Opening a SAM/BAM file for reading, explicitly passing the file type.

```python
    >>> from fgpyo.sam import SamFileType
    >>> with reader(path="/path/to/sample.ext1", file_type=SamFileType.SAM) as fh:
    ...     for record in fh:
    ...         print(record.name)  # do something
    >>> with reader(path="/path/to/sample.ext2", file_type=SamFileType.BAM) as fh:
    ...     for record in fh:
    ...         print(record.name)  # do something
```

Opening a SAM/BAM file for reading, using an existing file-like object

```python
    >>> with open("/path/to/sample.sam", "rb") as file_object:
    ...     with reader(path=file_object, file_type=SamFileType.BAM) as fh:
    ...         for record in fh:
    ...             print(record.name)  # do something
```

Opening a SAM/BAM file for writing follows similar to the [`reader()`][fgpyo.sam.reader]
method, but the SAM file header object is required.

```python
    >>> from fgpyo.sam import writer
    >>> header: Dict[str, Any] = {
    ...     "HD": {"VN": "1.5", "SO": "coordinate"},
    ...     "RG": [{"ID": "1", "SM": "1_AAAAAA", "LB": "lib", "PL": "ILLUMINA", "PU": "xxx.1"}],
    ...     "SQ":  [
    ...         {"SN": "chr1", "LN": 249250621},
    ...         {"SN": "chr2", "LN": 243199373}
    ...     ]
    ... }
    >>> with writer(path="/path/to/sample.bam", header=header) as fh:
    ...     pass  # do something
```

## Examples of Manipulating Cigars

Creating a [`Cigar` from a `pysam.AlignedSegment`][fgpyo.sam.Cigar].

```python
    >>> from fgpyo.sam import Cigar
    >>> with reader("/path/to/sample.sam") as fh:
    ...     record = next(fh)
    ...     cigar = Cigar.from_cigartuples(record.cigartuples)
    ...     print(str(cigar))
    50M2D5M10S
```

Creating a [`Cigar` from a `str()`][fgpyo.sam.Cigar].

```python
    >>> cigar = Cigar.from_cigarstring("50M2D5M10S")
    >>> print(str(cigar))
    50M2D5M10S
```

If the cigar string is invalid, the exception message will show you the problem character(s) in
square brackets.

```python
    >>> cigar = Cigar.from_cigarstring("10M5U")
    ... CigarException("Malformed cigar: 10M5[U]")
```

The cigar contains a tuple of [`CigarElement()`][fgpyo.sam.CigarElement]s.  Each element
contains the cigar operator ([`CigarOp()`][fgpyo.sam.CigarOp]) and associated operator
length.  A number of useful methods are part of both classes.

The number of bases aligned on the query (i.e. the number of bases consumed by the cigar from
the query):

```python
    >>> cigar = Cigar.from_cigarstring("50M2D5M2I10S")
    >>> [e.length_on_query for e in cigar.elements]
    [50, 0, 5, 2, 10]
    >>> [e.length_on_target for e in cigar.elements]
    [50, 2, 5, 0, 0]
    >>> [e.operator.is_indel for e in cigar.elements]
    [False, True, False, True, False]
```

Any particular tuple can be accessed directly with its index (and works with negative indexes
and slices):

    >>> cigar = Cigar.from_cigarstring("50M2D5M2I10S")
    >>> cigar[0].length
    50
    >>> cigar[1].operator
    <CigarOp.D: (2, 'D', False, True)>
    >>> cigar[-1].operator
    <CigarOp.S: (4, 'S', True, False)>
    >>> tuple(x.operator.character for x in cigar[1:3])
    ('D','M')
    >>> tuple(x.operator.character for x in cigar[-2:])
    ('I', 'S')

## Examples of parsing the SA tag and individual supplementary alignments

```python
   >>> from fgpyo.sam import SupplementaryAlignment
   >>> sup = SupplementaryAlignment.parse("chr1,123,+,50S100M,60,0")
   >>> sup.reference_name
   'chr1
   >>> sup.nm
   0
   >>> from typing import List
   >>> sa_tag = "chr1,123,+,50S100M,60,0;chr2,456,-,75S75M,60,1"
   >>> sups: List[SupplementaryAlignment] = SupplementaryAlignment.parse_sa_tag(tag=sa_tag)
   >>> len(sups)
   2
   >>> [str(sup.cigar) for sup in sups]
   ['50S100M', '75S75M']
```
"""

import enum
import io
import sys
from collections.abc import Collection
from itertools import chain
from pathlib import Path
from typing import IO
from typing import Any
from typing import Callable
from typing import Dict
from typing import Iterable
from typing import Iterator
from typing import List
from typing import Optional
from typing import Tuple
from typing import Union
from typing import cast

import attr
import pysam
from pysam import AlignedSegment
from pysam import AlignmentFile as SamFile
from pysam import AlignmentHeader as SamHeader
from typing_extensions import deprecated

import fgpyo.io
from fgpyo.collections import PeekableIterator

SamPath = Union[IO[Any], Path, str]
"""The valid base classes for opening a SAM/BAM/CRAM file."""

NO_REF_INDEX: int = -1
"""The reference index to use to indicate no reference in SAM/BAM."""

NO_REF_NAME: str = "*"
"""The reference name to use to indicate no reference in SAM/BAM."""

NO_REF_POS: int = -1
"""The reference position to use to indicate no position in SAM/BAM."""

_IOClasses = (io.TextIOBase, io.BufferedIOBase, io.RawIOBase, io.IOBase)
"""The classes that should be treated as file-like classes"""

_STDIN_PATHS: List[str] = ["-", "stdin", "/dev/stdin"]
"""Paths that should be opened as standard input."""

_STDOUT_PATHS: List[str] = ["-", "stdout", "/dev/stdout"]
"""Paths that should be opened as standard output."""


@enum.unique
class SamFileType(enum.Enum):
    """Enumeration of valid SAM/BAM/CRAM file types.

    Attributes:
        mode (str): The additional mode character to add when opening this file type.
        ext (str): The standard file extension for this file type.
    """

    def __init__(self, mode: str, ext: str) -> None:
        self.mode = mode
        self.extension = ext

    SAM = ("", ".sam")
    BAM = ("b", ".bam")
    CRAM = ("c", ".cram")

    @classmethod
    def from_path(cls, path: Union[Path, str]) -> "SamFileType":
        """Infers the file type based on the file extension.

        Args:
            path: the path to the SAM/BAM/CRAM to read or write.
        """
        ext = Path(path).suffix
        try:
            return next(iter([tpe for tpe in SamFileType if tpe.extension == ext]))
        except StopIteration as ex:
            raise ValueError(f"Could not infer file type from {path}") from ex


def _pysam_open(
    path: SamPath,
    open_for_reading: bool,
    file_type: Optional[SamFileType] = None,
    unmapped: bool = False,
    **kwargs: Any,
) -> SamFile:
    """Opens a SAM/BAM/CRAM for reading or writing.

    This function permits reading from standard input and writing to standard output. The specified
    path may be the UNIX conventional `"-"`, the more explicit `"stdin"` or `"stdout"`, or an
    absolute path to either of the standard streams `"/dev/stdin"` or `"/dev/stdout"`.

    When writing to standard output, the file type must be specified.

    Args:
        path: a file handle or path to the SAM/BAM/CRAM to read or write.
        open_for_reading: True to open for reading, false otherwise.
        file_type: the file type to assume when opening the file.  If None, then the file type
            will be auto-detected for reading and must be a path-like object for writing.
        unmapped: True if the file is unmapped and has no sequence dictionary, False otherwise.
        kwargs: any keyword arguments to be passed to
        `pysam.AlignmentFile`; may not include "mode".
    """

    if isinstance(path, (str, Path)):
        if str(path) in _STDIN_PATHS and open_for_reading:
            path = sys.stdin
        elif str(path) in _STDOUT_PATHS and not open_for_reading:
            assert file_type is not None, "Must specify file_type when writing to standard output"
            path = sys.stdout
        else:
            if file_type is None:
                file_type = SamFileType.from_path(path)
            path = str(path)
    elif not isinstance(path, _IOClasses):  # type: ignore[unreachable]
        open_type = "reading" if open_for_reading else "writing"
        raise TypeError(f"Cannot open '{type(path)}' for {open_type}.")

    if file_type is None and not open_for_reading:
        raise ValueError("file_type must be given when writing to a file-like object")

    # file_type must be set when writing, so if file_type is None, then we must be opening it
    # for reading.  Hence, only set mode in kwargs to pysam when file_type is set and when
    # writing since we can let pysam auto-recognize the file type when reading.  See discussion:
    # https://github.com/pysam-developers/pysam/issues/655
    if file_type is not None:
        kwargs["mode"] = "r" if open_for_reading else "w" + file_type.mode
    else:
        assert open_for_reading, "Bug: file_type was None but open_for_reading was False"

    if unmapped and open_for_reading:
        kwargs["check_sq"] = False

    # Open it alignment file, suppressing stderr in case index files are older than SAM file
    with fgpyo.io.suppress_stderr():
        alignment_file = pysam.AlignmentFile(path, **kwargs)
    # now restore stderr and return the alignment file
    return alignment_file


def reader(
    path: SamPath, file_type: Optional[SamFileType] = None, unmapped: bool = False
) -> SamFile:
    """Opens a SAM/BAM/CRAM for reading.

    To read from standard input, provide any of `"-"`, `"stdin"`, or `"/dev/stdin"` as the input
    `path`.

    Args:
        path: a file handle or path to the SAM/BAM/CRAM to read or write.
        file_type: the file type to assume when opening the file.  If None, then the file
            type will be auto-detected.
        unmapped: True if the file is unmapped and has no sequence dictionary, False otherwise.
    """
    return _pysam_open(path=path, open_for_reading=True, file_type=file_type, unmapped=unmapped)


def writer(
    path: SamPath,
    header: Union[str, Dict[str, Any], SamHeader],
    file_type: Optional[SamFileType] = None,
) -> SamFile:
    """Opens a SAM/BAM/CRAM for writing.

    To write to standard output, provide any of `"-"`, `"stdout"`, or `"/dev/stdout"` as the output
    `path`. **Note**: When writing to `stdout`, the `file_type` _must_ be given.

    Args:
        path: a file handle or path to the SAM/BAM/CRAM to read or write.
        header: Either a string to use for the header or a multi-level dictionary.  The
            multi-level dictionary should be given as follows.  The first level are the four
            types (‘HD’, ‘SQ’, ...). The second level are a list of lines, with each line being
            a list of tag-value pairs. The header is constructed first from all the defined
            fields, followed by user tags in alphabetical order.
        file_type: the file type to assume when opening the file.  If `None`, then the
            filetype will be auto-detected and must be a path-like object. This argument is required
            when writing to standard output.
    """
    # Set the header for pysam's AlignmentFile
    key = "text" if isinstance(header, str) else "header"
    kwargs = {key: header}

    return _pysam_open(
        path=path, open_for_reading=False, file_type=file_type, unmapped=False, **kwargs
    )


class _CigarOpUtil:
    """Some useful constants to speed up methods on CigarOp"""

    """A dictionary from the cigar op code to the cigar op char.

    This is to speed up the translation of cigar op code to CigarOp in CigarOp, so needs to be
    declared beforehand.
    """
    CODE_TO_CHARACTER: Dict[int, str] = {
        0: "M",
        1: "I",
        2: "D",
        3: "N",
        4: "S",
        5: "H",
        6: "P",
        7: "EQ",
        8: "X",
    }


@enum.unique
class CigarOp(enum.Enum):
    """Enumeration of operators that can appear in a Cigar string.

    Attributes:
        code (int): The `~pysam` cigar operator code.
        character (int): The single character cigar operator.
        consumes_query (bool): True if this operator consumes query bases, False otherwise.
        consumes_target (bool): True if this operator consumes target bases, False otherwise.
    """

    M = (0, "M", True, True)  #: Match or Mismatch the reference
    I = (1, "I", True, False)  #: Insertion versus the reference  # noqa: E741
    D = (2, "D", False, True)  #: Deletion versus the reference
    N = (3, "N", False, True)  #: Skipped region from the reference
    S = (4, "S", True, False)  #: Soft clip
    H = (5, "H", False, False)  #: Hard clip
    P = (6, "P", False, False)  #: Padding
    EQ = (7, "=", True, True)  #: Matches the reference
    X = (8, "X", True, True)  #: Mismatches the reference

    def __init__(
        self, code: int, character: str, consumes_query: bool, consumes_reference: bool
    ) -> None:
        self.code = code
        self.character = character
        self.consumes_query = consumes_query
        self.consumes_reference = consumes_reference

    @staticmethod
    def from_character(character: str) -> "CigarOp":
        """Returns the operator from the single character."""
        if CigarOp.EQ.character == character:
            return CigarOp.EQ
        else:
            return CigarOp[character]

    @staticmethod
    def from_code(code: int) -> "CigarOp":
        """Returns the operator from the given operator code.

        Note: this is mainly used to get the operator from :py:mod:`~pysam`.
        """
        return CigarOp[_CigarOpUtil.CODE_TO_CHARACTER[code]]

    @property
    def is_indel(self) -> bool:
        """Returns true if the operator is an indel, false otherwise."""
        return self == CigarOp.I or self == CigarOp.D

    @property
    def is_clipping(self) -> bool:
        """Returns true if the operator is a soft/hard clip, false otherwise."""
        return self == CigarOp.S or self == CigarOp.H


@attr.s(frozen=True, slots=True, auto_attribs=True)
class CigarElement:
    """Represents an element in a Cigar

    Attributes:
        - length (int): the length of the element
        - operator (CigarOp): the operator of the element
    """

    length: int
    operator: CigarOp

    def __attrs_post_init__(self) -> None:
        """Validates the length attribute is greater than zero."""
        if self.length <= 0:
            raise ValueError(f"Cigar element must have a length > 0, found {self.length}")

    @property
    def length_on_query(self) -> int:
        """Returns the length of the element on the query sequence."""
        return self.length if self.operator.consumes_query else 0

    @property
    def length_on_target(self) -> int:
        """Returns the length of the element on the target (often reference) sequence."""
        return self.length if self.operator.consumes_reference else 0

    def __str__(self) -> str:
        return f"{self.length}{self.operator.character}"


class CigarParsingException(Exception):
    """The exception raised specific to parsing a cigar."""

    pass


@attr.s(frozen=True, slots=True, auto_attribs=True)
class Cigar:
    """Class representing a cigar string.

    Attributes:
        - elements (Tuple[CigarElement, ...]): zero or more cigar elements
    """

    elements: Tuple[CigarElement, ...] = ()

    @classmethod
    def from_cigartuples(cls, cigartuples: Optional[List[Tuple[int, int]]]) -> "Cigar":
        """Returns a Cigar from a list of tuples returned by pysam.

        Each tuple denotes the operation and length.  See
        [`CigarOp()`][fgpyo.sam.CigarOp] for more information on the
        various operators.  If None is given, returns an empty Cigar.
        """
        if cigartuples is None or cigartuples == []:
            return Cigar()
        try:
            elements = []
            for code, length in cigartuples:
                operator = CigarOp.from_code(code)
                elements.append(CigarElement(length, operator))
            return Cigar(tuple(elements))
        except Exception as ex:
            raise CigarParsingException(f"Malformed cigar tuples: {cigartuples}") from ex

    @classmethod
    def _pretty_cigarstring_exception(cls, cigarstring: str, index: int) -> CigarParsingException:
        """Raises an exception highlighting the malformed character"""
        prefix = cigarstring[:index]
        character = cigarstring[index] if index < len(cigarstring) else ""
        suffix = cigarstring[index + 1 :]
        pretty_cigarstring = f"{prefix}[{character}]{suffix}"
        message = f"Malformed cigar: {pretty_cigarstring}"
        return CigarParsingException(message)

    @classmethod
    def from_cigarstring(cls, cigarstring: str) -> "Cigar":
        """Constructs a Cigar from a string returned by pysam.

        If "*" is given, returns an empty Cigar.
        """
        if cigarstring == "*":
            return Cigar()

        cigarstring_length = len(cigarstring)
        if cigarstring_length == 0:
            raise CigarParsingException("Cigar string was empty")

        elements = []
        i = 0
        while i < cigarstring_length:
            if not cigarstring[i].isdigit():
                raise cls._pretty_cigarstring_exception(cigarstring, i)
            length = int(cigarstring[i])
            i += 1
            while i < cigarstring_length and cigarstring[i].isdigit():
                length = (length * 10) + int(cigarstring[i])
                i += 1
            if i == cigarstring_length:
                raise cls._pretty_cigarstring_exception(cigarstring, i)
            try:
                operator = CigarOp.from_character(cigarstring[i])
                elements.append(CigarElement(length, operator))
            except KeyError as ex:
                # cigar operator was not valid
                raise cls._pretty_cigarstring_exception(cigarstring, i) from ex
            except IndexError as ex:
                # missing cigar operator (i == len(cigarstring))
                raise cls._pretty_cigarstring_exception(cigarstring, i) from ex
            i += 1
        return Cigar(tuple(elements))

    def __str__(self) -> str:
        if self.elements:
            return "".join([str(e) for e in self.elements])
        else:
            return "*"

    def reversed(self) -> "Cigar":
        """Returns a copy of the Cigar with the elements in reverse order."""
        return Cigar(tuple(reversed(self.elements)))

    def length_on_query(self) -> int:
        """Returns the length of the alignment on the query sequence."""
        return sum([elem.length_on_query for elem in self.elements])

    def length_on_target(self) -> int:
        """Returns the length of the alignment on the target sequence."""
        return sum([elem.length_on_target for elem in self.elements])

    def query_alignment_offsets(self) -> Tuple[int, int]:
        """
        Gets the 0-based, end-exclusive positions of the first and last aligned base in the query.

        The resulting range will contain the range of positions in the SEQ string for
        the bases that are aligned.
        If counting from the end of the query is desired, use
        `cigar.reversed().query_alignment_offsets()`

        Returns:
            A tuple (start, stop) containing the start and stop positions
                of the aligned part of the query. These offsets are 0-based and open-ended, with
                respect to the beginning of the query.

        Raises:
            ValueError: If according to the cigar, there are no aligned query bases.
        """
        start_offset: int = 0
        end_offset: int = 0
        element: CigarElement
        alignment_began = False
        for element in self.elements:
            if element.operator.is_clipping and not alignment_began:
                # We are in the clipping operators preceding the alignment
                # Note: hardclips have length-on-query=0
                start_offset += element.length_on_query
                end_offset += element.length_on_query
            elif not element.operator.is_clipping:
                # We are within the alignment
                alignment_began = True
                end_offset += element.length_on_query
            else:
                # We have exited the alignment and are in the clipping operators after the alignment
                break

        if start_offset == end_offset:
            raise ValueError(f"Cigar {self} has no aligned bases")
        return start_offset, end_offset

    def __getitem__(
        self, index: Union[int, slice]
    ) -> Union[CigarElement, Tuple[CigarElement, ...]]:
        """Returns the cigar element indexed by index

        Arguments:
            index: int The index of the requested cigar element(s)

        Returns: CigarElement or Tuple[CigarElement,...]
            The element(s) selected by index

        Throws:
            TypeError if index isn't an integer or a slice
            IndexError: if there's no such element

        """
        return self.elements[index]


@enum.unique
class PairOrientation(enum.Enum):
    """Enumerations of read pair orientations."""

    FR = "FR"
    """A pair orientation for forward-reverse reads ("innie")."""

    RF = "RF"
    """A pair orientation for reverse-forward reads ("outie")."""

    TANDEM = "TANDEM"
    """A pair orientation for tandem (forward-forward or reverse-reverse) reads."""

    @classmethod
    def from_recs(  # noqa: C901  # `from_recs` is too complex (11 > 10)
        cls, rec1: AlignedSegment, rec2: Optional[AlignedSegment] = None
    ) -> Optional["PairOrientation"]:
        """Returns the pair orientation if both reads are mapped to the same reference sequence.

        Args:
            rec1: The first record in the pair.
            rec2: The second record in the pair. If None, then mate info on `rec1` will be used.

        See:
            [`htsjdk.samtools.SamPairUtil.getPairOrientation()`](https://github.com/samtools/htsjdk/blob/c31bc92c24bc4e9552b2a913e52286edf8f8ab96/src/main/java/htsjdk/samtools/SamPairUtil.java#L71-L102)
        """

        if rec2 is None:
            rec2_is_unmapped = rec1.mate_is_unmapped
            rec2_reference_id = rec1.next_reference_id
        else:
            rec2_is_unmapped = rec2.is_unmapped
            rec2_reference_id = rec2.reference_id

        if rec1.is_unmapped or rec2_is_unmapped or rec1.reference_id != rec2_reference_id:
            return None

        if rec2 is None:
            rec2_is_forward = rec1.mate_is_forward
            rec2_reference_start = rec1.next_reference_start
        else:
            rec2_is_forward = rec2.is_forward
            rec2_reference_start = rec2.reference_start

        if rec1.is_forward is rec2_is_forward:
            return PairOrientation.TANDEM
        if rec1.is_forward and rec1.reference_start <= rec2_reference_start:
            return PairOrientation.FR
        if rec1.is_reverse and rec2_reference_start < rec1.reference_end:
            return PairOrientation.FR
        if rec1.is_reverse and rec2_reference_start >= rec1.reference_end:
            return PairOrientation.RF

        if rec2 is None:
            if not rec1.has_tag("MC"):
                raise ValueError('Cannot determine proper pair status without a mate cigar ("MC")!')
            rec2_cigar = Cigar.from_cigarstring(str(rec1.get_tag("MC")))
            rec2_reference_end = rec1.next_reference_start + rec2_cigar.length_on_target()
        else:
            rec2_reference_end = rec2.reference_end

        if rec1.reference_start < rec2_reference_end:
            return PairOrientation.FR
        else:
            return PairOrientation.RF


<<<<<<< HEAD
def isize(r1: AlignedSegment, r2: Optional[AlignedSegment] = None) -> int:
    """Computes the insert size for a pair of records."""
    if r2 is None:
        r2_is_unmapped = r1.mate_is_unmapped
        r2_reference_id = r1.next_reference_id
    else:
        r2_is_unmapped = r2.is_unmapped
        r2_reference_id = r2.reference_id

    if r1.is_unmapped or r2_is_unmapped or r1.reference_id != r2_reference_id:
        return 0

    if r2 is None:
        if not r1.has_tag("MC"):
            raise ValueError('Cannot determine proper pair status without R2\'s cigar ("MC")!')
        r2_cigar = Cigar.from_cigarstring(str(r1.get_tag("MC")))
        r2_is_reverse = r1.mate_is_reverse
        r2_reference_start = r1.next_reference_start
        r2_reference_end = r1.next_reference_start + r2_cigar.length_on_target()
    else:
        r2_is_reverse = r2.is_reverse
        r2_reference_start = r2.reference_start
        r2_reference_end = r2.reference_end

    r1_pos = r1.reference_end if r1.is_reverse else r1.reference_start
    r2_pos = r2_reference_end if r2_is_reverse else r2_reference_start
    return r2_pos - r1_pos


DefaultProperlyPairedOrientations = {PairOrientation.FR}
=======
DefaultProperlyPairedOrientations: set[PairOrientation] = {PairOrientation.FR}
>>>>>>> f7e81c42
"""The default orientations for properly paired reads."""


def is_proper_pair(
    rec1: AlignedSegment,
    rec2: Optional[AlignedSegment] = None,
    max_insert_size: int = 1000,
<<<<<<< HEAD
    orientations: set[PairOrientation] = DefaultProperlyPairedOrientations,
    isize: Callable[[AlignedSegment, AlignedSegment], int] = isize,
=======
    orientations: Collection[PairOrientation] = DefaultProperlyPairedOrientations,
>>>>>>> f7e81c42
) -> bool:
    """Determines if a pair of records are properly paired or not.

    Criteria for records in a proper pair are:
        - Both records are aligned
        - Both records are aligned to the same reference sequence
        - The pair orientation of the records is one of the valid pair orientations (default "FR")
        - The inferred insert size is not more than a maximum length (default 1000)

    Args:
<<<<<<< HEAD
        r1: The first read in the template.
        r2: The second read in the template. If undefined, mate data set upon R1 will be used.
        max_insert_size: The maximum insert size to consider a read pair "proper".
        orientations: The valid set of orientations to consider a read pair "proper".
        isize: A function that takes the two alignments and calculates their isize.
=======
        rec1: The first record in the pair.
        rec2: The second record in the pair. If None, then mate info on `rec1` will be used.
        max_insert_size: The maximum insert size to consider a pair "proper".
        orientations: The valid set of orientations to consider a pair "proper".
>>>>>>> f7e81c42

    See:
        [`htsjdk.samtools.SamPairUtil.isProperPair()`](https://github.com/samtools/htsjdk/blob/c31bc92c24bc4e9552b2a913e52286edf8f8ab96/src/main/java/htsjdk/samtools/SamPairUtil.java#L106-L125)
    """
    if rec2 is None:
        rec2_is_mapped = rec1.mate_is_mapped
        rec2_reference_id = rec1.next_reference_id
    else:
        rec2_is_mapped = rec2.is_mapped
        rec2_reference_id = rec2.reference_id

    return (
<<<<<<< HEAD
        r1.is_mapped
        and r2_is_mapped
        and r1.reference_id == r2_reference_id
        and PairOrientation.build(r1, r2) in orientations
        and 0 < abs(isize(r1, r2)) <= max_insert_size
=======
        rec1.is_mapped
        and rec2_is_mapped
        and rec1.reference_id == rec2_reference_id
        and PairOrientation.from_recs(rec1=rec1, rec2=rec2) in orientations
        # TODO: consider replacing with `abs(isize(r1, r2)) <= max_insert_size`
        #       which can only be done if isize() is modified to allow for an optional R2.
        and 0 < abs(rec1.template_length) <= max_insert_size
>>>>>>> f7e81c42
    )


@attr.s(frozen=True, auto_attribs=True)
class SupplementaryAlignment:
    """Stores a supplementary alignment record produced by BWA and stored in the SA SAM tag.

    Attributes:
        reference_name: the name of the reference (i.e. contig, chromosome) aligned to
        start: the 0-based start position of the alignment
        is_forward: true if the alignment is in the forward strand, false otherwise
        cigar: the cigar for the alignment
        mapq: the mapping quality
        nm: the number of edits
    """

    reference_name: str
    start: int
    is_forward: bool
    cigar: Cigar
    mapq: int
    nm: int

    def __str__(self) -> str:
        return ",".join(
            str(item)
            for item in (
                self.reference_name,
                self.start + 1,
                "+" if self.is_forward else "-",
                self.cigar,
                self.mapq,
                self.nm,
            )
        )

    @property
    def end(self) -> int:
        """The 0-based exclusive end position of the alignment."""
        return self.start + self.cigar.length_on_target()

    @staticmethod
    def parse(string: str) -> "SupplementaryAlignment":
        """Returns a supplementary alignment parsed from the given string.  The various fields
        should be comma-delimited (ex. `chr1,123,-,100M50S,60,4`)
        """
        fields = string.split(",")
        return SupplementaryAlignment(
            reference_name=fields[0],
            start=int(fields[1]) - 1,
            is_forward=fields[2] == "+",
            cigar=Cigar.from_cigarstring(fields[3]),
            mapq=int(fields[4]),
            nm=int(fields[5]),
        )

    @staticmethod
    def parse_sa_tag(tag: str) -> List["SupplementaryAlignment"]:
        """Parses an SA tag of supplementary alignments from a BAM file. If the tag is empty
        or contains just a single semi-colon then an empty list will be returned.  Otherwise
        a list containing a SupplementaryAlignment per ;-separated value in the tag will
        be returned.
        """
        return [SupplementaryAlignment.parse(a) for a in tag.split(";") if len(a) > 0]

    @classmethod
    def from_read(cls, read: pysam.AlignedSegment) -> List["SupplementaryAlignment"]:
        """
        Construct a list of SupplementaryAlignments from the SA tag in a pysam.AlignedSegment.

        Args:
            read: An alignment. The presence of the "SA" tag is not required.

        Returns:
            A list of all SupplementaryAlignments present in the SA tag.
            If the SA tag is not present, or it is empty, an empty list will be returned.
        """
        if read.has_tag("SA"):
            sa_tag: str = cast(str, read.get_tag("SA"))
            return cls.parse_sa_tag(sa_tag)
        else:
            return []


def sum_of_base_qualities(rec: AlignedSegment, min_quality_score: int = 15) -> int:
    """Calculate the sum of base qualities score for an alignment record.

    This function is useful for calculating the "mate score" as implemented in samtools fixmate.

    Args:
        rec: The alignment record to calculate the sum of base qualities from.
        min_quality_score: The minimum base quality score to use for summation.

    See:
        [`calc_sum_of_base_qualities()`](https://github.com/samtools/samtools/blob/4f3a7397a1f841020074c0048c503a01a52d5fa2/bam_mate.c#L227-L238)
        [`MD_MIN_QUALITY`](https://github.com/samtools/samtools/blob/4f3a7397a1f841020074c0048c503a01a52d5fa2/bam_mate.c#L42)
    """
    score: int = sum(qual for qual in rec.query_qualities if qual >= min_quality_score)
    return score


def set_mate_info(
    r1: AlignedSegment,
    r2: AlignedSegment,
    is_proper_pair: Callable[[AlignedSegment, AlignedSegment], bool] = is_proper_pair,
) -> None:
    """Resets mate pair information between reads in a pair.

    Args:
        r1: Read 1 (first read in the template).
        r2: Read 2 with the same query name as r1 (second read in the template).
        is_proper_pair: A function that takes the two alignments and determines proper pair status.
    """
    if r1.query_name != r2.query_name:
        raise ValueError("Cannot set mate info on alignments with different query names!")

    for src, dest in [(r1, r2), (r2, r1)]:
        dest.next_reference_id = src.reference_id
        dest.next_reference_name = src.reference_name
        dest.next_reference_start = src.reference_start
        dest.mate_is_forward = src.is_forward
        dest.mate_is_mapped = src.is_mapped
        dest.set_tag("MC", src.cigarstring)
        dest.set_tag("MQ", src.mapping_quality)

    r1.set_tag("ms", sum_of_base_qualities(r2))
    r2.set_tag("ms", sum_of_base_qualities(r1))

    template_length = isize(r1, r2)
    r1.template_length = template_length
    r2.template_length = -template_length

    proper_pair = is_proper_pair(r1, r2)
    r1.is_proper_pair = proper_pair
    r2.is_proper_pair = proper_pair


@deprecated("Use `set_mate_info()` instead. Deprecated after fgpyo 0.8.0.")
def set_pair_info(r1: AlignedSegment, r2: AlignedSegment, proper_pair: bool = True) -> None:
    """Resets mate pair information between reads in a pair.

    Requires that both r1 and r2 are mapped. Can be handed reads that already have pairing flags
    setup or independent R1 and R2 records that are currently flagged as SE reads.

    Args:
        r1: Read 1 (first read in the template).
        r2: Read 2 with the same query name as r1 (second read in the template).
        proper_pair: whether the pair is proper or not.
    """
    if r1.query_name != r2.query_name:
        raise ValueError("Cannot pair reads with different query names!")

    for r in [r1, r2]:
        r.is_paired = True

    r1.is_read1 = True
    r1.is_read2 = False
    r2.is_read2 = True
    r2.is_read1 = False
    set_mate_info(r1=r1, r2=r2, is_proper_pair=lambda a, b: proper_pair)


@attr.s(frozen=True, auto_attribs=True)
class ReadEditInfo:
    """
    Counts various stats about how a read compares to a reference sequence.

    Attributes:
        matches: the number of bases in the read that match the reference
        mismatches: the number of mismatches between the read sequence and the reference sequence
            as dictated by the alignment.  Like as defined for the SAM NM tag computation, any base
            except A/C/G/T in the read is considered a mismatch.
        insertions: the number of insertions in the read vs. the reference.  I.e. the number of I
            operators in the CIGAR string.
        inserted_bases: the total number of bases contained within insertions in the read
        deletions: the number of deletions in the read vs. the reference.  I.e. the number of D
            operators in the CIGAT string.
        deleted_bases: the total number of that are deleted within the alignment (i.e. bases in
            the reference but not in the read).
        nm: the computed value of the SAM NM tag, calculated as mismatches + inserted_bases +
            deleted_bases
    """

    matches: int
    mismatches: int
    insertions: int
    inserted_bases: int
    deletions: int
    deleted_bases: int
    nm: int


def calculate_edit_info(
    rec: AlignedSegment, reference_sequence: str, reference_offset: Optional[int] = None
) -> ReadEditInfo:
    """
    Constructs a `ReadEditInfo` instance giving summary stats about how the read aligns to the
    reference.  Computes the number of mismatches, indels, indel bases and the SAM NM tag.
    The read must be aligned.

    Args:
        rec: the read/record for which to calculate values
        reference_sequence: the reference sequence (or fragment thereof) that the read is
            aligned to
        reference_offset: if provided, assume that reference_sequence[reference_offset] is the
            first base aligned to in reference_sequence, otherwise use r.reference_start

    Returns:
        a ReadEditInfo with information about how the read differs from the reference
    """
    assert not rec.is_unmapped, f"Cannot calculate edit info for unmapped read: {rec}"

    query_offset = 0
    target_offset = reference_offset if reference_offset is not None else rec.reference_start
    cigar = Cigar.from_cigartuples(rec.cigartuples)

    matches, mms, insertions, ins_bases, deletions, del_bases = 0, 0, 0, 0, 0, 0
    ok_bases = {"A", "C", "G", "T"}

    for elem in cigar.elements:
        op = elem.operator

        if op == CigarOp.I:
            insertions += 1
            ins_bases += elem.length
        elif op == CigarOp.D:
            deletions += 1
            del_bases += elem.length
        elif op == CigarOp.M or op == CigarOp.X or op == CigarOp.EQ:
            for i in range(0, elem.length):
                q = rec.query_sequence[query_offset + i].upper()
                t = reference_sequence[target_offset + i].upper()
                if q != t or q not in ok_bases:
                    mms += 1
                else:
                    matches += 1

        query_offset += elem.length_on_query
        target_offset += elem.length_on_target

    return ReadEditInfo(
        matches=matches,
        mismatches=mms,
        insertions=insertions,
        inserted_bases=ins_bases,
        deletions=deletions,
        deleted_bases=del_bases,
        nm=mms + ins_bases + del_bases,
    )


@attr.s(frozen=True, auto_attribs=True)
class Template:
    """A container for alignment records corresponding to a single sequenced template
    or insert.

    It is strongly preferred that new Template instances be created with `Template.build()`
    which will ensure that reads are stored in the correct Template property, and run basic
    validations of the Template by default.  If constructing Template instances by construction
    users are encouraged to use the validate method post-construction.

    In the special cases there are alignments records that are _*both secondary and supplementary*_
    then they will be stored upon the `r1_supplementals` and `r2_supplementals` fields only.

    Attributes:
        name: the name of the template/query
        r1: Primary non-supplementary alignment for read 1, or None if there is none
        r2: Primary non-supplementary alignment for read 2, or None if there is none
        r1_supplementals: Supplementary alignments for read 1
        r2_supplementals: Supplementary alignments for read 2
        r1_secondaries: Secondary (non-primary, non-supplementary) alignments for read 1
        r2_secondaries: Secondary (non-primary, non-supplementary) alignments for read 2
    """

    name: str
    r1: Optional[AlignedSegment]
    r2: Optional[AlignedSegment]
    r1_supplementals: List[AlignedSegment]
    r2_supplementals: List[AlignedSegment]
    r1_secondaries: List[AlignedSegment]
    r2_secondaries: List[AlignedSegment]

    @staticmethod
    def iterator(alns: Iterator[AlignedSegment]) -> Iterator["Template"]:
        """Returns an iterator over templates. Assumes the input iterable is queryname grouped,
        and gathers consecutive runs of records sharing a common query name into templates."""
        return TemplateIterator(alns)

    @staticmethod
    def build(recs: Iterable[AlignedSegment], validate: bool = True) -> "Template":
        """Build a template from a set of records all with the same queryname."""
        name = None
        r1 = None
        r2 = None
        r1_supplementals: List[AlignedSegment] = []
        r2_supplementals: List[AlignedSegment] = []
        r1_secondaries: List[AlignedSegment] = []
        r2_secondaries: List[AlignedSegment] = []

        for rec in recs:
            if name is None:
                name = rec.query_name

            is_r1 = not rec.is_paired or rec.is_read1

            if not rec.is_supplementary and not rec.is_secondary:
                if is_r1:
                    assert r1 is None, f"Multiple R1 primary reads found in {recs}"
                    r1 = rec
                else:
                    assert r2 is None, f"Multiple R2 primary reads found in {recs}"
                    r2 = rec
            elif rec.is_supplementary:
                if is_r1:
                    r1_supplementals.append(rec)
                else:
                    r2_supplementals.append(rec)
            elif rec.is_secondary:
                if is_r1:
                    r1_secondaries.append(rec)
                else:
                    r2_secondaries.append(rec)

        assert name is not None, "Cannot construct a template from zero records."

        template = Template(
            name=name,
            r1=r1,
            r2=r2,
            r1_supplementals=r1_supplementals,
            r2_supplementals=r2_supplementals,
            r1_secondaries=r1_secondaries,
            r2_secondaries=r2_secondaries,
        )

        if validate:
            template.validate()

        return template

    def validate(self) -> None:
        """Performs sanity checks that all the records in the Template are as expected."""
        for rec in self.all_recs():
            assert rec.query_name == self.name, f"Name error {self.name} vs. {rec.query_name}"

        if self.r1 is not None:
            assert self.r1.is_read1 or not self.r1.is_paired, "R1 not flagged as R1 or unpaired"
            assert not self.r1.is_supplementary, "R1 primary flagged as supplementary"
            assert not self.r1.is_secondary, "R1 primary flagged as secondary"

        if self.r2 is not None:
            assert self.r2.is_read2, "R2 not flagged as R2"
            assert not self.r2.is_supplementary, "R2 primary flagged as supplementary"
            assert not self.r2.is_secondary, "R2 primary flagged as secondary"

        for rec in self.r1_secondaries:
            assert rec.is_read1 or not rec.is_paired, "R1 secondary not flagged as R1 or unpaired"
            assert rec.is_secondary, "R1 secondary not flagged as secondary"
            assert not rec.is_supplementary, "R1 secondary supplementals belong with supplementals"

        for rec in self.r1_supplementals:
            assert rec.is_read1 or not rec.is_paired, "R1 supp. not flagged as R1 or unpaired"
            assert rec.is_supplementary, "R1 supp. not flagged as supplementary"

        for rec in self.r2_secondaries:
            assert rec.is_read2, "R2 secondary not flagged as R2"
            assert rec.is_secondary, "R2 secondary not flagged as secondary"
            assert not rec.is_supplementary, "R2 secondary supplementals belong with supplementals"

        for rec in self.r2_supplementals:
            assert rec.is_read2, "R2 supp. not flagged as R2"
            assert rec.is_supplementary, "R2 supp. not flagged as supplementary"

    def primary_recs(self) -> Iterator[AlignedSegment]:
        """Returns a list with all the primary records for the template."""
        return (r for r in (self.r1, self.r2) if r is not None)

    def all_r1s(self) -> Iterator[AlignedSegment]:
        """Yields all R1 alignments of this template including secondary and supplementary."""
        r1_primary = [] if self.r1 is None else [self.r1]
        return chain(r1_primary, self.r1_secondaries, self.r1_supplementals)

    def all_r2s(self) -> Iterator[AlignedSegment]:
        """Yields all R2 alignments of this template including secondary and supplementary."""
        r2_primary = [] if self.r2 is None else [self.r2]
        return chain(r2_primary, self.r2_secondaries, self.r2_supplementals)

    def all_recs(self) -> Iterator[AlignedSegment]:
        """Returns a list with all the records for the template."""
        for rec in self.primary_recs():
            yield rec

        for recs in (
            self.r1_supplementals,
            self.r1_secondaries,
            self.r2_supplementals,
            self.r2_secondaries,
        ):
            for rec in recs:
                yield rec

    def write_to(
        self,
        writer: SamFile,
        primary_only: bool = False,
    ) -> None:
        """Write the records associated with the template to file.

        Args:
            writer: An open, writable AlignmentFile.
            primary_only: If True, only write primary alignments.
        """

        if primary_only:
            rec_iter = self.primary_recs()
        else:
            rec_iter = self.all_recs()

        for rec in rec_iter:
            writer.write(rec)

    def set_tag(
        self,
        tag: str,
        value: Union[str, int, float, None],
    ) -> None:
        """Add a tag to all records associated with the template.

        Setting a tag to `None` will remove the tag.

        Args:
            tag: The name of the tag.
            value: The value of the tag.
        """

        assert len(tag) == 2, f"Tags must be 2 characters: {tag}."

        for rec in self.all_recs():
            rec.set_tag(tag, value)


class TemplateIterator(Iterator[Template]):
    """
    An iterator that converts an iterator over query-grouped reads into an iterator
    over templates.
    """

    def __init__(self, iterator: Iterator[AlignedSegment]) -> None:
        self._iter = PeekableIterator(iterator)

    def __iter__(self) -> Iterator[Template]:
        return self

    def __next__(self) -> Template:
        name = self._iter.peek().query_name
        recs = self._iter.takewhile(lambda r: r.query_name == name)
        return Template.build(recs, validate=False)


class SamOrder(enum.Enum):
    """
    Enumerations of possible sort orders for a SAM file.
    """

    Unsorted = "unsorted"  #: the SAM / BAM / CRAM is unsorted
    Coordinate = "coordinate"  #: coordinate sorted
    QueryName = "queryname"  #: queryname sorted
    Unknown = "unknown"  # Unknown SAM / BAM / CRAM sort order<|MERGE_RESOLUTION|>--- conflicted
+++ resolved
@@ -677,7 +677,6 @@
             return PairOrientation.RF
 
 
-<<<<<<< HEAD
 def isize(r1: AlignedSegment, r2: Optional[AlignedSegment] = None) -> int:
     """Computes the insert size for a pair of records."""
     if r2 is None:
@@ -707,10 +706,7 @@
     return r2_pos - r1_pos
 
 
-DefaultProperlyPairedOrientations = {PairOrientation.FR}
-=======
 DefaultProperlyPairedOrientations: set[PairOrientation] = {PairOrientation.FR}
->>>>>>> f7e81c42
 """The default orientations for properly paired reads."""
 
 
@@ -718,12 +714,8 @@
     rec1: AlignedSegment,
     rec2: Optional[AlignedSegment] = None,
     max_insert_size: int = 1000,
-<<<<<<< HEAD
-    orientations: set[PairOrientation] = DefaultProperlyPairedOrientations,
+    orientations: Collection[PairOrientation] = DefaultProperlyPairedOrientations,
     isize: Callable[[AlignedSegment, AlignedSegment], int] = isize,
-=======
-    orientations: Collection[PairOrientation] = DefaultProperlyPairedOrientations,
->>>>>>> f7e81c42
 ) -> bool:
     """Determines if a pair of records are properly paired or not.
 
@@ -734,18 +726,11 @@
         - The inferred insert size is not more than a maximum length (default 1000)
 
     Args:
-<<<<<<< HEAD
-        r1: The first read in the template.
-        r2: The second read in the template. If undefined, mate data set upon R1 will be used.
-        max_insert_size: The maximum insert size to consider a read pair "proper".
-        orientations: The valid set of orientations to consider a read pair "proper".
-        isize: A function that takes the two alignments and calculates their isize.
-=======
         rec1: The first record in the pair.
         rec2: The second record in the pair. If None, then mate info on `rec1` will be used.
         max_insert_size: The maximum insert size to consider a pair "proper".
         orientations: The valid set of orientations to consider a pair "proper".
->>>>>>> f7e81c42
+        isize: A function that takes the two alignments and calculates their isize.
 
     See:
         [`htsjdk.samtools.SamPairUtil.isProperPair()`](https://github.com/samtools/htsjdk/blob/c31bc92c24bc4e9552b2a913e52286edf8f8ab96/src/main/java/htsjdk/samtools/SamPairUtil.java#L106-L125)
@@ -758,21 +743,11 @@
         rec2_reference_id = rec2.reference_id
 
     return (
-<<<<<<< HEAD
-        r1.is_mapped
-        and r2_is_mapped
-        and r1.reference_id == r2_reference_id
-        and PairOrientation.build(r1, r2) in orientations
-        and 0 < abs(isize(r1, r2)) <= max_insert_size
-=======
         rec1.is_mapped
         and rec2_is_mapped
         and rec1.reference_id == rec2_reference_id
         and PairOrientation.from_recs(rec1=rec1, rec2=rec2) in orientations
-        # TODO: consider replacing with `abs(isize(r1, r2)) <= max_insert_size`
-        #       which can only be done if isize() is modified to allow for an optional R2.
-        and 0 < abs(rec1.template_length) <= max_insert_size
->>>>>>> f7e81c42
+        and 0 < abs(isize(rec1, rec2)) <= max_insert_size
     )
 
 
