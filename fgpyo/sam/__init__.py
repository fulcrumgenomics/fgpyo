"""
# Utility Classes and Methods for SAM/BAM

This module contains utility classes for working with SAM/BAM files and the data contained
within them.  This includes i) utilities for opening SAM/BAM files for reading and writing,
ii) functions for manipulating supplementary alignments, iii) classes and functions for
maniuplating CIGAR strings, and iv) a class for building sam records and files for testing.

## Motivation for Reader and Writer methods

The following are the reasons for choosing to implement methods to open a SAM/BAM file for
reading and writing, rather than relying on `pysam.AlignmentFile` directly:

1. Provides a centralized place for the implementation of opening a SAM/BAM for reading and
   writing.  This is useful if any additional parameters are added, or changes to standards or
   defaults are made.
2. Makes the requirement to provide a header when opening a file for writing more explicit.
3. Adds support for `pathlib.Path`.
4. Remove the reliance on specifying the mode correctly, including specifying the file type (i.e.
   SAM, BAM, or CRAM), as well as additional options (ex. compression level).  This makes the
   code more explicit and easier to read.
5. An explicit check is performed to ensure the file type is specified when writing using a
   file-like object rather than a path to a file.

## Examples of Opening a SAM/BAM for Reading or Writing

Opening a SAM/BAM file for reading, auto-recognizing the file-type by the file extension.  See
[`SamFileType()`][fgpyo.sam.SamFileType] for the supported file types.

```python
    >>> from fgpyo.sam import reader
    >>> with reader("/path/to/sample.sam") as fh:
    ...     for record in fh:
    ...         print(record.name)  # do something
    >>> with reader("/path/to/sample.bam") as fh:
    ...     for record in fh:
    ...         print(record.name)  # do something
```

Opening a SAM/BAM file for reading, explicitly passing the file type.

```python
    >>> from fgpyo.sam import SamFileType
    >>> with reader(path="/path/to/sample.ext1", file_type=SamFileType.SAM) as fh:
    ...     for record in fh:
    ...         print(record.name)  # do something
    >>> with reader(path="/path/to/sample.ext2", file_type=SamFileType.BAM) as fh:
    ...     for record in fh:
    ...         print(record.name)  # do something
```

Opening a SAM/BAM file for reading, using an existing file-like object

```python
    >>> with open("/path/to/sample.sam", "rb") as file_object:
    ...     with reader(path=file_object, file_type=SamFileType.BAM) as fh:
    ...         for record in fh:
    ...             print(record.name)  # do something
```

Opening a SAM/BAM file for writing follows similar to the [`reader()`][fgpyo.sam.reader]
method, but the SAM file header object is required.

```python
    >>> from fgpyo.sam import writer
    >>> header: Dict[str, Any] = {
    ...     "HD": {"VN": "1.5", "SO": "coordinate"},
    ...     "RG": [{"ID": "1", "SM": "1_AAAAAA", "LB": "lib", "PL": "ILLUMINA", "PU": "xxx.1"}],
    ...     "SQ":  [
    ...         {"SN": "chr1", "LN": 249250621},
    ...         {"SN": "chr2", "LN": 243199373}
    ...     ]
    ... }
    >>> with writer(path="/path/to/sample.bam", header=header) as fh:
    ...     pass  # do something
```

## Examples of Manipulating Cigars

Creating a [`Cigar` from a `pysam.AlignedSegment`][fgpyo.sam.Cigar].

```python
    >>> from fgpyo.sam import Cigar
    >>> with reader("/path/to/sample.sam") as fh:
    ...     record = next(fh)
    ...     cigar = Cigar.from_cigartuples(record.cigartuples)
    ...     print(str(cigar))
    50M2D5M10S
```

Creating a [`Cigar` from a `str()`][fgpyo.sam.Cigar].

```python
    >>> cigar = Cigar.from_cigarstring("50M2D5M10S")
    >>> print(str(cigar))
    50M2D5M10S
```

If the cigar string is invalid, the exception message will show you the problem character(s) in
square brackets.

```python
    >>> cigar = Cigar.from_cigarstring("10M5U")
    ... CigarException("Malformed cigar: 10M5[U]")
```

The cigar contains a tuple of [`CigarElement()`][fgpyo.sam.CigarElement]s.  Each element
contains the cigar operator ([`CigarOp()`][fgpyo.sam.CigarOp]) and associated operator
length.  A number of useful methods are part of both classes.

The number of bases aligned on the query (i.e. the number of bases consumed by the cigar from
the query):

```python
    >>> cigar = Cigar.from_cigarstring("50M2D5M2I10S")
    >>> [e.length_on_query for e in cigar.elements]
    [50, 0, 5, 2, 10]
    >>> [e.length_on_target for e in cigar.elements]
    [50, 2, 5, 0, 0]
    >>> [e.operator.is_indel for e in cigar.elements]
    [False, True, False, True, False]
```

Any particular tuple can be accessed directly with its index (and works with negative indexes
and slices):

    >>> cigar = Cigar.from_cigarstring("50M2D5M2I10S")
    >>> cigar[0].length
    50
    >>> cigar[1].operator
    <CigarOp.D: (2, 'D', False, True)>
    >>> cigar[-1].operator
    <CigarOp.S: (4, 'S', True, False)>
    >>> tuple(x.operator.character for x in cigar[1:3])
    ('D','M')
    >>> tuple(x.operator.character for x in cigar[-2:])
    ('I', 'S')

## Examples of parsing the SA tag and individual supplementary alignments

```python
   >>> from fgpyo.sam import SupplementaryAlignment
   >>> sup = SupplementaryAlignment.parse("chr1,123,+,50S100M,60,0")
   >>> sup.reference_name
   'chr1
   >>> sup.nm
   0
   >>> from typing import List
   >>> sa_tag = "chr1,123,+,50S100M,60,0;chr2,456,-,75S75M,60,1"
   >>> sups: List[SupplementaryAlignment] = SupplementaryAlignment.parse_sa_tag(tag=sa_tag)
   >>> len(sups)
   2
   >>> [str(sup.cigar) for sup in sups]
   ['50S100M', '75S75M']
```
"""

import enum
import io
import sys
from collections.abc import Collection
from itertools import chain
from pathlib import Path
from typing import IO
from typing import Any
from typing import Callable
from typing import Dict
from typing import Iterable
from typing import Iterator
from typing import List
from typing import Optional
from typing import Tuple
from typing import Union
from typing import cast

import attr
import pysam
from pysam import AlignedSegment
from pysam import AlignmentFile as SamFile
from pysam import AlignmentHeader as SamHeader
from typing_extensions import deprecated

import fgpyo.io
from fgpyo.collections import PeekableIterator

SamPath = Union[IO[Any], Path, str]
"""The valid base classes for opening a SAM/BAM/CRAM file."""

NO_REF_INDEX: int = -1
"""The reference index to use to indicate no reference in SAM/BAM."""

NO_REF_NAME: str = "*"
"""The reference name to use to indicate no reference in SAM/BAM."""

NO_REF_POS: int = -1
"""The reference position to use to indicate no position in SAM/BAM."""

_IOClasses = (io.TextIOBase, io.BufferedIOBase, io.RawIOBase, io.IOBase)
"""The classes that should be treated as file-like classes"""

_STDIN_PATHS: List[str] = ["-", "stdin", "/dev/stdin"]
"""Paths that should be opened as standard input."""

_STDOUT_PATHS: List[str] = ["-", "stdout", "/dev/stdout"]
"""Paths that should be opened as standard output."""


@enum.unique
class SamFileType(enum.Enum):
    """Enumeration of valid SAM/BAM/CRAM file types.

    Attributes:
        mode (str): The additional mode character to add when opening this file type.
        ext (str): The standard file extension for this file type.
    """

    def __init__(self, mode: str, ext: str) -> None:
        self.mode = mode
        self.extension = ext

    SAM = ("", ".sam")
    BAM = ("b", ".bam")
    CRAM = ("c", ".cram")

    @classmethod
    def from_path(cls, path: Union[Path, str]) -> "SamFileType":
        """Infers the file type based on the file extension.

        Args:
            path: the path to the SAM/BAM/CRAM to read or write.
        """
        ext = Path(path).suffix
        try:
            return next(iter([tpe for tpe in SamFileType if tpe.extension == ext]))
        except StopIteration as ex:
            raise ValueError(f"Could not infer file type from {path}") from ex


def _pysam_open(
    path: SamPath,
    open_for_reading: bool,
    file_type: Optional[SamFileType] = None,
    unmapped: bool = False,
    **kwargs: Any,
) -> SamFile:
    """Opens a SAM/BAM/CRAM for reading or writing.

    This function permits reading from standard input and writing to standard output. The specified
    path may be the UNIX conventional `"-"`, the more explicit `"stdin"` or `"stdout"`, or an
    absolute path to either of the standard streams `"/dev/stdin"` or `"/dev/stdout"`.

    When writing to standard output, the file type must be specified.

    Args:
        path: a file handle or path to the SAM/BAM/CRAM to read or write.
        open_for_reading: True to open for reading, false otherwise.
        file_type: the file type to assume when opening the file.  If None, then the file type
            will be auto-detected for reading and must be a path-like object for writing.
        unmapped: True if the file is unmapped and has no sequence dictionary, False otherwise.
        kwargs: any keyword arguments to be passed to
        `pysam.AlignmentFile`; may not include "mode".
    """

    if isinstance(path, (str, Path)):
        if str(path) in _STDIN_PATHS and open_for_reading:
            path = sys.stdin
        elif str(path) in _STDOUT_PATHS and not open_for_reading:
            assert file_type is not None, "Must specify file_type when writing to standard output"
            path = sys.stdout
        else:
            if file_type is None:
                file_type = SamFileType.from_path(path)
            path = str(path)
    elif not isinstance(path, _IOClasses):  # type: ignore[unreachable]
        open_type = "reading" if open_for_reading else "writing"
        raise TypeError(f"Cannot open '{type(path)}' for {open_type}.")

    if file_type is None and not open_for_reading:
        raise ValueError("file_type must be given when writing to a file-like object")

    # file_type must be set when writing, so if file_type is None, then we must be opening it
    # for reading.  Hence, only set mode in kwargs to pysam when file_type is set and when
    # writing since we can let pysam auto-recognize the file type when reading.  See discussion:
    # https://github.com/pysam-developers/pysam/issues/655
    if file_type is not None:
        kwargs["mode"] = "r" if open_for_reading else "w" + file_type.mode
    else:
        assert open_for_reading, "Bug: file_type was None but open_for_reading was False"

    if unmapped and open_for_reading:
        kwargs["check_sq"] = False

    # Open it alignment file, suppressing stderr in case index files are older than SAM file
    with fgpyo.io.suppress_stderr():
        alignment_file = pysam.AlignmentFile(path, **kwargs)
    # now restore stderr and return the alignment file
    return alignment_file


def reader(
    path: SamPath, file_type: Optional[SamFileType] = None, unmapped: bool = False
) -> SamFile:
    """Opens a SAM/BAM/CRAM for reading.

    To read from standard input, provide any of `"-"`, `"stdin"`, or `"/dev/stdin"` as the input
    `path`.

    Args:
        path: a file handle or path to the SAM/BAM/CRAM to read or write.
        file_type: the file type to assume when opening the file.  If None, then the file
            type will be auto-detected.
        unmapped: True if the file is unmapped and has no sequence dictionary, False otherwise.
    """
    return _pysam_open(path=path, open_for_reading=True, file_type=file_type, unmapped=unmapped)


def writer(
    path: SamPath,
    header: Union[str, Dict[str, Any], SamHeader],
    file_type: Optional[SamFileType] = None,
) -> SamFile:
    """Opens a SAM/BAM/CRAM for writing.

    To write to standard output, provide any of `"-"`, `"stdout"`, or `"/dev/stdout"` as the output
    `path`. **Note**: When writing to `stdout`, the `file_type` _must_ be given.

    Args:
        path: a file handle or path to the SAM/BAM/CRAM to read or write.
        header: Either a string to use for the header or a multi-level dictionary.  The
            multi-level dictionary should be given as follows.  The first level are the four
            types (‘HD’, ‘SQ’, ...). The second level are a list of lines, with each line being
            a list of tag-value pairs. The header is constructed first from all the defined
            fields, followed by user tags in alphabetical order.
        file_type: the file type to assume when opening the file.  If `None`, then the
            filetype will be auto-detected and must be a path-like object. This argument is required
            when writing to standard output.
    """
    # Set the header for pysam's AlignmentFile
    key = "text" if isinstance(header, str) else "header"
    kwargs = {key: header}

    return _pysam_open(
        path=path, open_for_reading=False, file_type=file_type, unmapped=False, **kwargs
    )


class _CigarOpUtil:
    """Some useful constants to speed up methods on CigarOp"""

    """A dictionary from the cigar op code to the cigar op char.

    This is to speed up the translation of cigar op code to CigarOp in CigarOp, so needs to be
    declared beforehand.
    """
    CODE_TO_CHARACTER: Dict[int, str] = {
        0: "M",
        1: "I",
        2: "D",
        3: "N",
        4: "S",
        5: "H",
        6: "P",
        7: "EQ",
        8: "X",
    }


@enum.unique
class CigarOp(enum.Enum):
    """Enumeration of operators that can appear in a Cigar string.

    Attributes:
        code (int): The `~pysam` cigar operator code.
        character (int): The single character cigar operator.
        consumes_query (bool): True if this operator consumes query bases, False otherwise.
        consumes_target (bool): True if this operator consumes target bases, False otherwise.
    """

    M = (0, "M", True, True)  #: Match or Mismatch the reference
    I = (1, "I", True, False)  #: Insertion versus the reference  # noqa: E741
    D = (2, "D", False, True)  #: Deletion versus the reference
    N = (3, "N", False, True)  #: Skipped region from the reference
    S = (4, "S", True, False)  #: Soft clip
    H = (5, "H", False, False)  #: Hard clip
    P = (6, "P", False, False)  #: Padding
    EQ = (7, "=", True, True)  #: Matches the reference
    X = (8, "X", True, True)  #: Mismatches the reference

    def __init__(
        self, code: int, character: str, consumes_query: bool, consumes_reference: bool
    ) -> None:
        self.code = code
        self.character = character
        self.consumes_query = consumes_query
        self.consumes_reference = consumes_reference

    @staticmethod
    def from_character(character: str) -> "CigarOp":
        """Returns the operator from the single character."""
        if CigarOp.EQ.character == character:
            return CigarOp.EQ
        else:
            return CigarOp[character]

    @staticmethod
    def from_code(code: int) -> "CigarOp":
        """Returns the operator from the given operator code.

        Note: this is mainly used to get the operator from :py:mod:`~pysam`.
        """
        return CigarOp[_CigarOpUtil.CODE_TO_CHARACTER[code]]

    @property
    def is_indel(self) -> bool:
        """Returns true if the operator is an indel, false otherwise."""
        return self == CigarOp.I or self == CigarOp.D

    @property
    def is_clipping(self) -> bool:
        """Returns true if the operator is a soft/hard clip, false otherwise."""
        return self == CigarOp.S or self == CigarOp.H


@attr.s(frozen=True, slots=True, auto_attribs=True)
class CigarElement:
    """Represents an element in a Cigar

    Attributes:
        - length (int): the length of the element
        - operator (CigarOp): the operator of the element
    """

    length: int
    operator: CigarOp

    def __attrs_post_init__(self) -> None:
        """Validates the length attribute is greater than zero."""
        if self.length <= 0:
            raise ValueError(f"Cigar element must have a length > 0, found {self.length}")

    @property
    def length_on_query(self) -> int:
        """Returns the length of the element on the query sequence."""
        return self.length if self.operator.consumes_query else 0

    @property
    def length_on_target(self) -> int:
        """Returns the length of the element on the target (often reference) sequence."""
        return self.length if self.operator.consumes_reference else 0

    def __str__(self) -> str:
        return f"{self.length}{self.operator.character}"


class CigarParsingException(Exception):
    """The exception raised specific to parsing a cigar."""

    pass


@attr.s(frozen=True, slots=True, auto_attribs=True)
class Cigar:
    """Class representing a cigar string.

    Attributes:
        - elements (Tuple[CigarElement, ...]): zero or more cigar elements
    """

    elements: Tuple[CigarElement, ...] = ()

    @classmethod
    def from_cigartuples(cls, cigartuples: Optional[List[Tuple[int, int]]]) -> "Cigar":
        """Returns a Cigar from a list of tuples returned by pysam.

        Each tuple denotes the operation and length.  See
        [`CigarOp()`][fgpyo.sam.CigarOp] for more information on the
        various operators.  If None is given, returns an empty Cigar.
        """
        if cigartuples is None or cigartuples == []:
            return Cigar()
        try:
            elements = []
            for code, length in cigartuples:
                operator = CigarOp.from_code(code)
                elements.append(CigarElement(length, operator))
            return Cigar(tuple(elements))
        except Exception as ex:
            raise CigarParsingException(f"Malformed cigar tuples: {cigartuples}") from ex

    @classmethod
    def _pretty_cigarstring_exception(cls, cigarstring: str, index: int) -> CigarParsingException:
        """Raises an exception highlighting the malformed character"""
        prefix = cigarstring[:index]
        character = cigarstring[index] if index < len(cigarstring) else ""
        suffix = cigarstring[index + 1 :]
        pretty_cigarstring = f"{prefix}[{character}]{suffix}"
        message = f"Malformed cigar: {pretty_cigarstring}"
        return CigarParsingException(message)

    @classmethod
    def from_cigarstring(cls, cigarstring: str) -> "Cigar":
        """Constructs a Cigar from a string returned by pysam.

        If "*" is given, returns an empty Cigar.
        """
        if cigarstring == "*":
            return Cigar()

        cigarstring_length = len(cigarstring)
        if cigarstring_length == 0:
            raise CigarParsingException("Cigar string was empty")

        elements = []
        i = 0
        while i < cigarstring_length:
            if not cigarstring[i].isdigit():
                raise cls._pretty_cigarstring_exception(cigarstring, i)
            length = int(cigarstring[i])
            i += 1
            while i < cigarstring_length and cigarstring[i].isdigit():
                length = (length * 10) + int(cigarstring[i])
                i += 1
            if i == cigarstring_length:
                raise cls._pretty_cigarstring_exception(cigarstring, i)
            try:
                operator = CigarOp.from_character(cigarstring[i])
                elements.append(CigarElement(length, operator))
            except KeyError as ex:
                # cigar operator was not valid
                raise cls._pretty_cigarstring_exception(cigarstring, i) from ex
            except IndexError as ex:
                # missing cigar operator (i == len(cigarstring))
                raise cls._pretty_cigarstring_exception(cigarstring, i) from ex
            i += 1
        return Cigar(tuple(elements))

    def __str__(self) -> str:
        if self.elements:
            return "".join([str(e) for e in self.elements])
        else:
            return "*"

    def reversed(self) -> "Cigar":
        """Returns a copy of the Cigar with the elements in reverse order."""
        return Cigar(tuple(reversed(self.elements)))

    def length_on_query(self) -> int:
        """Returns the length of the alignment on the query sequence."""
        return sum([elem.length_on_query for elem in self.elements])

    def length_on_target(self) -> int:
        """Returns the length of the alignment on the target sequence."""
        return sum([elem.length_on_target for elem in self.elements])

    def query_alignment_offsets(self) -> Tuple[int, int]:
        """
        Gets the 0-based, end-exclusive positions of the first and last aligned base in the query.

        The resulting range will contain the range of positions in the SEQ string for
        the bases that are aligned.
        If counting from the end of the query is desired, use
        `cigar.reversed().query_alignment_offsets()`

        Returns:
            A tuple (start, stop) containing the start and stop positions
                of the aligned part of the query. These offsets are 0-based and open-ended, with
                respect to the beginning of the query.

        Raises:
            ValueError: If according to the cigar, there are no aligned query bases.
        """
        start_offset: int = 0
        end_offset: int = 0
        element: CigarElement
        alignment_began = False
        for element in self.elements:
            if element.operator.is_clipping and not alignment_began:
                # We are in the clipping operators preceding the alignment
                # Note: hardclips have length-on-query=0
                start_offset += element.length_on_query
                end_offset += element.length_on_query
            elif not element.operator.is_clipping:
                # We are within the alignment
                alignment_began = True
                end_offset += element.length_on_query
            else:
                # We have exited the alignment and are in the clipping operators after the alignment
                break

        if start_offset == end_offset:
            raise ValueError(f"Cigar {self} has no aligned bases")
        return start_offset, end_offset

    def __getitem__(
        self, index: Union[int, slice]
    ) -> Union[CigarElement, Tuple[CigarElement, ...]]:
        """Returns the cigar element indexed by index

        Arguments:
            index: int The index of the requested cigar element(s)

        Returns: CigarElement or Tuple[CigarElement,...]
            The element(s) selected by index

        Throws:
            TypeError if index isn't an integer or a slice
            IndexError: if there's no such element

        """
        return self.elements[index]


@enum.unique
class PairOrientation(enum.Enum):
    """Enumerations of read pair orientations."""

    FR = "FR"
    """A pair orientation for forward-reverse reads ("innie")."""

    RF = "RF"
    """A pair orientation for reverse-forward reads ("outie")."""

    TANDEM = "TANDEM"
    """A pair orientation for tandem (forward-forward or reverse-reverse) reads."""

    @classmethod
    def from_recs(  # noqa: C901  # `from_recs` is too complex (11 > 10)
        cls, rec1: AlignedSegment, rec2: Optional[AlignedSegment] = None
    ) -> Optional["PairOrientation"]:
        """Returns the pair orientation if both reads are mapped to the same reference sequence.

        Args:
            rec1: The first record in the pair.
            rec2: The second record in the pair. If None, then mate info on `rec1` will be used.

        See:
            [`htsjdk.samtools.SamPairUtil.getPairOrientation()`](https://github.com/samtools/htsjdk/blob/c31bc92c24bc4e9552b2a913e52286edf8f8ab96/src/main/java/htsjdk/samtools/SamPairUtil.java#L71-L102)
        """

        if rec2 is None:
            rec2_is_unmapped = rec1.mate_is_unmapped
            rec2_reference_id = rec1.next_reference_id
        else:
            rec2_is_unmapped = rec2.is_unmapped
            rec2_reference_id = rec2.reference_id

        if rec1.is_unmapped or rec2_is_unmapped or rec1.reference_id != rec2_reference_id:
            return None

        if rec2 is None:
            rec2_is_forward = rec1.mate_is_forward
            rec2_reference_start = rec1.next_reference_start
        else:
            rec2_is_forward = rec2.is_forward
            rec2_reference_start = rec2.reference_start

        if rec1.is_forward is rec2_is_forward:
            return PairOrientation.TANDEM
        if rec1.is_forward and rec1.reference_start <= rec2_reference_start:
            return PairOrientation.FR
        if rec1.is_reverse and rec2_reference_start < rec1.reference_end:
            return PairOrientation.FR
        if rec1.is_reverse and rec2_reference_start >= rec1.reference_end:
            return PairOrientation.RF

        if rec2 is None:
            if not rec1.has_tag("MC"):
<<<<<<< HEAD
                raise ValueError('Cannot determine proper pair status without a mate cigar ("MC")!')
=======
                raise ValueError('Cannot determine pair orientation without a mate cigar ("MC")!')
>>>>>>> bd388980
            rec2_cigar = Cigar.from_cigarstring(str(rec1.get_tag("MC")))
            rec2_reference_end = rec1.next_reference_start + rec2_cigar.length_on_target()
        else:
            rec2_reference_end = rec2.reference_end

        if rec1.reference_start < rec2_reference_end:
            return PairOrientation.FR
        else:
            return PairOrientation.RF


def isize(rec1: AlignedSegment, rec2: Optional[AlignedSegment] = None) -> int:
    """Computes the insert size ("template length" or "TLEN") for a pair of records.

    Args:
        rec1: The first record in the pair.
        rec2: The second record in the pair. If None, then mate info on `rec1` will be used.
    """
    if rec2 is None:
        rec2_is_unmapped = rec1.mate_is_unmapped
        rec2_reference_id = rec1.next_reference_id
    else:
        rec2_is_unmapped = rec2.is_unmapped
        rec2_reference_id = rec2.reference_id

    if rec1.is_unmapped or rec2_is_unmapped or rec1.reference_id != rec2_reference_id:
        return 0

    if rec2 is None:
        rec2_is_forward = rec1.mate_is_forward
        rec2_reference_start = rec1.next_reference_start
    else:
        rec2_is_forward = rec2.is_forward
        rec2_reference_start = rec2.reference_start

    if rec1.is_forward and rec2_is_forward:
        return rec2_reference_start - rec1.reference_start
    if rec1.is_reverse and rec2_is_forward:
        return rec2_reference_start - rec1.reference_end

    if rec2 is None:
        if not rec1.has_tag("MC"):
            raise ValueError('Cannot determine proper pair status without a mate cigar ("MC")!')
        rec2_cigar = Cigar.from_cigarstring(str(rec1.get_tag("MC")))
        rec2_reference_end = rec1.next_reference_start + rec2_cigar.length_on_target()
    else:
        rec2_reference_end = rec2.reference_end

    if rec1.is_forward:
        return rec2_reference_end - rec1.reference_start
    else:
        return rec2_reference_end - rec1.reference_end


DefaultProperlyPairedOrientations: set[PairOrientation] = {PairOrientation.FR}
"""The default orientations for properly paired reads."""


def is_proper_pair(
    rec1: AlignedSegment,
    rec2: Optional[AlignedSegment] = None,
    max_insert_size: int = 1000,
    orientations: Collection[PairOrientation] = DefaultProperlyPairedOrientations,
    isize: Callable[[AlignedSegment, AlignedSegment], int] = isize,
) -> bool:
    """Determines if a pair of records are properly paired or not.

    Criteria for records in a proper pair are:
        - Both records are aligned
        - Both records are aligned to the same reference sequence
        - The pair orientation of the records is one of the valid pair orientations (default "FR")
        - The inferred insert size is not more than a maximum length (default 1000)

    Args:
        rec1: The first record in the pair.
        rec2: The second record in the pair. If None, then mate info on `rec1` will be used.
        max_insert_size: The maximum insert size to consider a pair "proper".
        orientations: The valid set of orientations to consider a pair "proper".
        isize: A function that takes the two alignments and calculates their isize.

    See:
        [`htsjdk.samtools.SamPairUtil.isProperPair()`](https://github.com/samtools/htsjdk/blob/c31bc92c24bc4e9552b2a913e52286edf8f8ab96/src/main/java/htsjdk/samtools/SamPairUtil.java#L106-L125)
    """
    if rec2 is None:
        rec2_is_mapped = rec1.mate_is_mapped
        rec2_reference_id = rec1.next_reference_id
    else:
        rec2_is_mapped = rec2.is_mapped
        rec2_reference_id = rec2.reference_id

    return (
        rec1.is_mapped
        and rec2_is_mapped
        and rec1.reference_id == rec2_reference_id
        and PairOrientation.from_recs(rec1=rec1, rec2=rec2) in orientations
        and 0 < abs(isize(rec1, rec2)) <= max_insert_size
    )


@attr.s(frozen=True, auto_attribs=True)
class SupplementaryAlignment:
    """Stores a supplementary alignment record produced by BWA and stored in the SA SAM tag.

    Attributes:
        reference_name: the name of the reference (i.e. contig, chromosome) aligned to
        start: the 0-based start position of the alignment
        is_forward: true if the alignment is in the forward strand, false otherwise
        cigar: the cigar for the alignment
        mapq: the mapping quality
        nm: the number of edits
    """

    reference_name: str
    start: int
    is_forward: bool
    cigar: Cigar
    mapq: int
    nm: int

    def __str__(self) -> str:
        return ",".join(
            str(item)
            for item in (
                self.reference_name,
                self.start + 1,
                "+" if self.is_forward else "-",
                self.cigar,
                self.mapq,
                self.nm,
            )
        )

    @property
    def end(self) -> int:
        """The 0-based exclusive end position of the alignment."""
        return self.start + self.cigar.length_on_target()

    @staticmethod
    def parse(string: str) -> "SupplementaryAlignment":
        """Returns a supplementary alignment parsed from the given string.  The various fields
        should be comma-delimited (ex. `chr1,123,-,100M50S,60,4`)
        """
        fields = string.split(",")
        return SupplementaryAlignment(
            reference_name=fields[0],
            start=int(fields[1]) - 1,
            is_forward=fields[2] == "+",
            cigar=Cigar.from_cigarstring(fields[3]),
            mapq=int(fields[4]),
            nm=int(fields[5]),
        )

    @staticmethod
    def parse_sa_tag(tag: str) -> List["SupplementaryAlignment"]:
        """Parses an SA tag of supplementary alignments from a BAM file. If the tag is empty
        or contains just a single semi-colon then an empty list will be returned.  Otherwise
        a list containing a SupplementaryAlignment per ;-separated value in the tag will
        be returned.
        """
        return [SupplementaryAlignment.parse(a) for a in tag.split(";") if len(a) > 0]

    @classmethod
    def from_read(cls, read: pysam.AlignedSegment) -> List["SupplementaryAlignment"]:
        """
        Construct a list of SupplementaryAlignments from the SA tag in a pysam.AlignedSegment.

        Args:
            read: An alignment. The presence of the "SA" tag is not required.

        Returns:
            A list of all SupplementaryAlignments present in the SA tag.
            If the SA tag is not present, or it is empty, an empty list will be returned.
        """
        if read.has_tag("SA"):
            sa_tag: str = cast(str, read.get_tag("SA"))
            return cls.parse_sa_tag(sa_tag)
        else:
            return []


def sum_of_base_qualities(rec: AlignedSegment, min_quality_score: int = 15) -> int:
    """Calculate the sum of base qualities score for an alignment record.

    This function is useful for calculating the "mate score" as implemented in samtools fixmate.

    Args:
        rec: The alignment record to calculate the sum of base qualities from.
        min_quality_score: The minimum base quality score to use for summation.

    See:
        [`calc_sum_of_base_qualities()`](https://github.com/samtools/samtools/blob/4f3a7397a1f841020074c0048c503a01a52d5fa2/bam_mate.c#L227-L238)
        [`MD_MIN_QUALITY`](https://github.com/samtools/samtools/blob/4f3a7397a1f841020074c0048c503a01a52d5fa2/bam_mate.c#L42)
    """
    score: int = sum(qual for qual in rec.query_qualities if qual >= min_quality_score)
    return score


<<<<<<< HEAD
def _set_common_mate_fields(dest: AlignedSegment, source: AlignedSegment) -> None:
    """Set common mate info an alignment to its mate's primary alignment.

    Args:
        dest: The alignment to set the mate info upon.
        source: The primary alignment to use as a mate reference.
    """
    if source.is_read1 is dest.is_read1 or source.is_secondary or source.is_supplementary:
        raise ValueError("Mate info must be set from a primary of the next ordinal!")
    if source.query_name != dest.query_name:
        raise ValueError("Cannot set mate info on alignments with different query names!")

    dest.next_reference_id = source.reference_id
    dest.next_reference_name = source.reference_name
    dest.next_reference_start = source.reference_start
    dest.mate_is_forward = source.is_forward
    dest.mate_is_mapped = source.is_mapped
    dest.set_tag("MC", source.cigarstring)
    dest.set_tag("MQ", source.mapping_quality)
    dest.set_tag("ms", sum_of_base_qualities(source))


=======
>>>>>>> bd388980
def set_mate_info(
    r1: AlignedSegment,
    r2: AlignedSegment,
    is_proper_pair: Callable[[AlignedSegment, AlignedSegment], bool] = is_proper_pair,
) -> None:
    """Resets mate pair information between reads in a pair.
<<<<<<< HEAD

    Args:
        r1: Read 1 (first read in the template).
        r2: Read 2 with the same query name as r1 (second read in the template).
        is_proper_pair: A function that takes the two alignments and determines proper pair status.
    """
    if r1.query_name != r2.query_name:
        raise ValueError("Cannot set mate info on alignments with different query names!")

    for dest, source in [(r1, r2), (r2, r1)]:
        _set_common_mate_fields(dest=dest, source=source)

    template_length = isize(r1, r2)
    r1.template_length = template_length
    r2.template_length = -template_length

    proper_pair = is_proper_pair(r1, r2)
    r1.is_proper_pair = proper_pair
    r2.is_proper_pair = proper_pair


def set_mate_info_on_secondary(
    secondary: AlignedSegment,
    mate_primary: AlignedSegment,
    is_proper_pair: Callable[[AlignedSegment, AlignedSegment], bool] = is_proper_pair,
) -> None:
    """Set mate info on a secondary alignment to its mate's primary alignment.

    Args:
        secondary: The secondary alignment to set mate information upon.
        mate_primary: The primary alignment of the secondary's mate.
        is_proper_pair: A function that takes the two alignments and determines proper pair status.

    Raises:
        ValueError: If primary and secondary are of the same read ordinal.
        ValueError: If the primary is marked as either secondary or supplementary.
        ValueError: If the secondary is not marked as secondary.
    """
    if not secondary.is_secondary:
        raise ValueError("Cannot set mate info on an alignment not marked as secondary!")

    _set_common_mate_fields(dest=secondary, source=mate_primary)

    # NB: calculate isize and proper pair as if this secondary alignment was the primary alignment.
    secondary.is_proper_pair = is_proper_pair(mate_primary, secondary)
    secondary.template_length = isize(mate_primary, secondary)


def set_mate_info_on_supplementary(supp: AlignedSegment, mate_primary: AlignedSegment) -> None:
    """Set mate info on a supplementary alignment to its mate's primary alignment.

    Args:
        supp: The supplementary alignment to set mate information upon.
        mate_primary: The primary alignment of the supplementary's mate.

    Raises:
        ValueError: If primary and secondary are of the same read ordinal.
        ValueError: If the primary is marked as either secondary or supplementary.
        ValueError: If the secondary is not marked as secondary.
    """
    if not supp.is_supplementary:
        raise ValueError("Cannot set mate info on an alignment not marked as supplementary!")

    _set_common_mate_fields(dest=supp, source=mate_primary)

    # NB: for a non-secondary supplemental alignment, set the following to the same as the primary.
    if not supp.is_secondary:
        supp.is_proper_pair = mate_primary.is_proper_pair
        supp.template_length = -mate_primary.template_length

=======

    Args:
        r1: Read 1 (first read in the template).
        r2: Read 2 with the same query name as r1 (second read in the template).
        is_proper_pair: A function that takes the two alignments and determines proper pair status.
    """
    if r1.query_name != r2.query_name:
        raise ValueError("Cannot set mate info on alignments with different query names!")

    for src, dest in [(r1, r2), (r2, r1)]:
        dest.next_reference_id = src.reference_id
        dest.next_reference_name = src.reference_name
        dest.next_reference_start = src.reference_start
        dest.mate_is_forward = src.is_forward
        dest.mate_is_mapped = src.is_mapped
        dest.set_tag("MC", src.cigarstring)
        dest.set_tag("MQ", src.mapping_quality)

    r1.set_tag("ms", sum_of_base_qualities(r2))
    r2.set_tag("ms", sum_of_base_qualities(r1))

    template_length = isize(r1, r2)
    r1.template_length = template_length
    r2.template_length = -template_length

    proper_pair = is_proper_pair(r1, r2)
    r1.is_proper_pair = proper_pair
    r2.is_proper_pair = proper_pair

>>>>>>> bd388980

@deprecated("Use `set_mate_info()` instead. Deprecated after fgpyo 0.8.0.")
def set_pair_info(r1: AlignedSegment, r2: AlignedSegment, proper_pair: bool = True) -> None:
    """Resets mate pair information between reads in a pair.

<<<<<<< HEAD
    Requires that both r1 and r2 are mapped. Can be handed reads that already have pairing flags
    setup or independent R1 and R2 records that are currently flagged as SE reads.
=======
    Can be handed reads that already have pairing flags setup or independent R1 and R2 records that
    are currently flagged as SE reads.
>>>>>>> bd388980

    Args:
        r1: Read 1 (first read in the template).
        r2: Read 2 with the same query name as r1 (second read in the template).
        proper_pair: whether the pair is proper or not.
    """
    if r1.query_name != r2.query_name:
<<<<<<< HEAD
        raise ValueError("Cannot pair reads with different query names!")
=======
        raise ValueError("Cannot set pair info on reads with different query names!")
>>>>>>> bd388980

    for r in [r1, r2]:
        r.is_paired = True

    r1.is_read1 = True
    r1.is_read2 = False
    r2.is_read2 = True
    r2.is_read1 = False
<<<<<<< HEAD
=======

>>>>>>> bd388980
    set_mate_info(r1=r1, r2=r2, is_proper_pair=lambda a, b: proper_pair)


@attr.s(frozen=True, auto_attribs=True)
class ReadEditInfo:
    """
    Counts various stats about how a read compares to a reference sequence.

    Attributes:
        matches: the number of bases in the read that match the reference
        mismatches: the number of mismatches between the read sequence and the reference sequence
            as dictated by the alignment.  Like as defined for the SAM NM tag computation, any base
            except A/C/G/T in the read is considered a mismatch.
        insertions: the number of insertions in the read vs. the reference.  I.e. the number of I
            operators in the CIGAR string.
        inserted_bases: the total number of bases contained within insertions in the read
        deletions: the number of deletions in the read vs. the reference.  I.e. the number of D
            operators in the CIGAT string.
        deleted_bases: the total number of that are deleted within the alignment (i.e. bases in
            the reference but not in the read).
        nm: the computed value of the SAM NM tag, calculated as mismatches + inserted_bases +
            deleted_bases
    """

    matches: int
    mismatches: int
    insertions: int
    inserted_bases: int
    deletions: int
    deleted_bases: int
    nm: int


def calculate_edit_info(
    rec: AlignedSegment, reference_sequence: str, reference_offset: Optional[int] = None
) -> ReadEditInfo:
    """
    Constructs a `ReadEditInfo` instance giving summary stats about how the read aligns to the
    reference.  Computes the number of mismatches, indels, indel bases and the SAM NM tag.
    The read must be aligned.

    Args:
        rec: the read/record for which to calculate values
        reference_sequence: the reference sequence (or fragment thereof) that the read is
            aligned to
        reference_offset: if provided, assume that reference_sequence[reference_offset] is the
            first base aligned to in reference_sequence, otherwise use r.reference_start

    Returns:
        a ReadEditInfo with information about how the read differs from the reference
    """
    assert not rec.is_unmapped, f"Cannot calculate edit info for unmapped read: {rec}"

    query_offset = 0
    target_offset = reference_offset if reference_offset is not None else rec.reference_start
    cigar = Cigar.from_cigartuples(rec.cigartuples)

    matches, mms, insertions, ins_bases, deletions, del_bases = 0, 0, 0, 0, 0, 0
    ok_bases = {"A", "C", "G", "T"}

    for elem in cigar.elements:
        op = elem.operator

        if op == CigarOp.I:
            insertions += 1
            ins_bases += elem.length
        elif op == CigarOp.D:
            deletions += 1
            del_bases += elem.length
        elif op == CigarOp.M or op == CigarOp.X or op == CigarOp.EQ:
            for i in range(0, elem.length):
                q = rec.query_sequence[query_offset + i].upper()
                t = reference_sequence[target_offset + i].upper()
                if q != t or q not in ok_bases:
                    mms += 1
                else:
                    matches += 1

        query_offset += elem.length_on_query
        target_offset += elem.length_on_target

    return ReadEditInfo(
        matches=matches,
        mismatches=mms,
        insertions=insertions,
        inserted_bases=ins_bases,
        deletions=deletions,
        deleted_bases=del_bases,
        nm=mms + ins_bases + del_bases,
    )


@attr.s(frozen=True, auto_attribs=True)
class Template:
    """A container for alignment records corresponding to a single sequenced template
    or insert.

    It is strongly preferred that new Template instances be created with `Template.build()`
    which will ensure that reads are stored in the correct Template property, and run basic
    validations of the Template by default.  If constructing Template instances by construction
    users are encouraged to use the validate method post-construction.

    In the special cases there are alignments records that are _*both secondary and supplementary*_
    then they will be stored upon the `r1_supplementals` and `r2_supplementals` fields only.

    Attributes:
        name: the name of the template/query
        r1: Primary non-supplementary alignment for read 1, or None if there is none
        r2: Primary non-supplementary alignment for read 2, or None if there is none
        r1_supplementals: Supplementary alignments for read 1
        r2_supplementals: Supplementary alignments for read 2
        r1_secondaries: Secondary (non-primary, non-supplementary) alignments for read 1
        r2_secondaries: Secondary (non-primary, non-supplementary) alignments for read 2
    """

    name: str
    r1: Optional[AlignedSegment]
    r2: Optional[AlignedSegment]
    r1_supplementals: List[AlignedSegment]
    r2_supplementals: List[AlignedSegment]
    r1_secondaries: List[AlignedSegment]
    r2_secondaries: List[AlignedSegment]

    @staticmethod
    def iterator(alns: Iterator[AlignedSegment]) -> Iterator["Template"]:
        """Returns an iterator over templates. Assumes the input iterable is queryname grouped,
        and gathers consecutive runs of records sharing a common query name into templates."""
        return TemplateIterator(alns)

    @staticmethod
    def build(recs: Iterable[AlignedSegment], validate: bool = True) -> "Template":
        """Build a template from a set of records all with the same queryname."""
        name = None
        r1 = None
        r2 = None
        r1_supplementals: List[AlignedSegment] = []
        r2_supplementals: List[AlignedSegment] = []
        r1_secondaries: List[AlignedSegment] = []
        r2_secondaries: List[AlignedSegment] = []

        for rec in recs:
            if name is None:
                name = rec.query_name

            is_r1 = not rec.is_paired or rec.is_read1

            if not rec.is_supplementary and not rec.is_secondary:
                if is_r1:
                    assert r1 is None, f"Multiple R1 primary reads found in {recs}"
                    r1 = rec
                else:
                    assert r2 is None, f"Multiple R2 primary reads found in {recs}"
                    r2 = rec
            elif rec.is_supplementary:
                if is_r1:
                    r1_supplementals.append(rec)
                else:
                    r2_supplementals.append(rec)
            elif rec.is_secondary:
                if is_r1:
                    r1_secondaries.append(rec)
                else:
                    r2_secondaries.append(rec)

        assert name is not None, "Cannot construct a template from zero records."

        template = Template(
            name=name,
            r1=r1,
            r2=r2,
            r1_supplementals=r1_supplementals,
            r2_supplementals=r2_supplementals,
            r1_secondaries=r1_secondaries,
            r2_secondaries=r2_secondaries,
        )

        if validate:
            template.validate()

        return template

    def validate(self) -> None:
        """Performs sanity checks that all the records in the Template are as expected."""
        for rec in self.all_recs():
            assert rec.query_name == self.name, f"Name error {self.name} vs. {rec.query_name}"

        if self.r1 is not None:
            assert self.r1.is_read1 or not self.r1.is_paired, "R1 not flagged as R1 or unpaired"
            assert not self.r1.is_supplementary, "R1 primary flagged as supplementary"
            assert not self.r1.is_secondary, "R1 primary flagged as secondary"

        if self.r2 is not None:
            assert self.r2.is_read2, "R2 not flagged as R2"
            assert not self.r2.is_supplementary, "R2 primary flagged as supplementary"
            assert not self.r2.is_secondary, "R2 primary flagged as secondary"

        for rec in self.r1_secondaries:
            assert rec.is_read1 or not rec.is_paired, "R1 secondary not flagged as R1 or unpaired"
            assert rec.is_secondary, "R1 secondary not flagged as secondary"
            assert not rec.is_supplementary, "R1 secondary supplementals belong with supplementals"

        for rec in self.r1_supplementals:
            assert rec.is_read1 or not rec.is_paired, "R1 supp. not flagged as R1 or unpaired"
            assert rec.is_supplementary, "R1 supp. not flagged as supplementary"

        for rec in self.r2_secondaries:
            assert rec.is_read2, "R2 secondary not flagged as R2"
            assert rec.is_secondary, "R2 secondary not flagged as secondary"
            assert not rec.is_supplementary, "R2 secondary supplementals belong with supplementals"

        for rec in self.r2_supplementals:
            assert rec.is_read2, "R2 supp. not flagged as R2"
            assert rec.is_supplementary, "R2 supp. not flagged as supplementary"

    def primary_recs(self) -> Iterator[AlignedSegment]:
        """Returns a list with all the primary records for the template."""
        return (r for r in (self.r1, self.r2) if r is not None)

    def all_r1s(self) -> Iterator[AlignedSegment]:
        """Yields all R1 alignments of this template including secondary and supplementary."""
        r1_primary = [] if self.r1 is None else [self.r1]
        return chain(r1_primary, self.r1_secondaries, self.r1_supplementals)

    def all_r2s(self) -> Iterator[AlignedSegment]:
        """Yields all R2 alignments of this template including secondary and supplementary."""
        r2_primary = [] if self.r2 is None else [self.r2]
        return chain(r2_primary, self.r2_secondaries, self.r2_supplementals)

    def all_recs(self) -> Iterator[AlignedSegment]:
        """Returns a list with all the records for the template."""
        for rec in self.primary_recs():
            yield rec

        for recs in (
            self.r1_supplementals,
            self.r1_secondaries,
            self.r2_supplementals,
            self.r2_secondaries,
        ):
            for rec in recs:
                yield rec

    def set_mate_info(self) -> "Template":
        """Reset all mate information on every record in a template."""
        return set_mate_info_for_template(self)

    def write_to(
        self,
        writer: SamFile,
        primary_only: bool = False,
    ) -> None:
        """Write the records associated with the template to file.

        Args:
            writer: An open, writable AlignmentFile.
            primary_only: If True, only write primary alignments.
        """

        if primary_only:
            rec_iter = self.primary_recs()
        else:
            rec_iter = self.all_recs()

        for rec in rec_iter:
            writer.write(rec)

    def set_tag(
        self,
        tag: str,
        value: Union[str, int, float, None],
    ) -> None:
        """Add a tag to all records associated with the template.

        Setting a tag to `None` will remove the tag.

        Args:
            tag: The name of the tag.
            value: The value of the tag.
        """

        assert len(tag) == 2, f"Tags must be 2 characters: {tag}."

        for rec in self.all_recs():
            rec.set_tag(tag, value)


class TemplateIterator(Iterator[Template]):
    """
    An iterator that converts an iterator over query-grouped reads into an iterator
    over templates.
    """

    def __init__(self, iterator: Iterator[AlignedSegment]) -> None:
        self._iter = PeekableIterator(iterator)

    def __iter__(self) -> Iterator[Template]:
        return self

    def __next__(self) -> Template:
        name = self._iter.peek().query_name
        recs = self._iter.takewhile(lambda r: r.query_name == name)
        return Template.build(recs, validate=False)


def set_mate_info_for_template(
    template: Template,
    is_proper_pair: Callable[[AlignedSegment, AlignedSegment], bool] = is_proper_pair,
) -> Template:
    """Reset all mate information on every record in a template.

    Args:
        template: The template of alignments to reset all mate information on.
        is_proper_pair: A function that takes two alignments and determines proper pair status.
    """
    if template.r1 is not None and template.r2 is not None:
        set_mate_info(template.r1, template.r2, is_proper_pair=is_proper_pair)
    if template.r1 is not None:
        for rec in template.r2_secondaries:
            set_mate_info_on_secondary(rec, template.r1, is_proper_pair=is_proper_pair)
        for rec in template.r2_supplementals:
            set_mate_info_on_supplementary(rec, template.r1)
    if template.r2 is not None:
        for rec in template.r1_secondaries:
            set_mate_info_on_secondary(rec, template.r2, is_proper_pair=is_proper_pair)
        for rec in template.r1_supplementals:
            set_mate_info_on_supplementary(rec, template.r2)
    return template


class SamOrder(enum.Enum):
    """
    Enumerations of possible sort orders for a SAM file.
    """

    Unsorted = "unsorted"  #: the SAM / BAM / CRAM is unsorted
    Coordinate = "coordinate"  #: coordinate sorted
    QueryName = "queryname"  #: queryname sorted
    Unknown = "unknown"  # Unknown SAM / BAM / CRAM sort order<|MERGE_RESOLUTION|>--- conflicted
+++ resolved
@@ -665,11 +665,7 @@
 
         if rec2 is None:
             if not rec1.has_tag("MC"):
-<<<<<<< HEAD
-                raise ValueError('Cannot determine proper pair status without a mate cigar ("MC")!')
-=======
                 raise ValueError('Cannot determine pair orientation without a mate cigar ("MC")!')
->>>>>>> bd388980
             rec2_cigar = Cigar.from_cigarstring(str(rec1.get_tag("MC")))
             rec2_reference_end = rec1.next_reference_start + rec2_cigar.length_on_target()
         else:
@@ -867,7 +863,6 @@
     return score
 
 
-<<<<<<< HEAD
 def _set_common_mate_fields(dest: AlignedSegment, source: AlignedSegment) -> None:
     """Set common mate info an alignment to its mate's primary alignment.
 
@@ -890,15 +885,12 @@
     dest.set_tag("ms", sum_of_base_qualities(source))
 
 
-=======
->>>>>>> bd388980
 def set_mate_info(
     r1: AlignedSegment,
     r2: AlignedSegment,
     is_proper_pair: Callable[[AlignedSegment, AlignedSegment], bool] = is_proper_pair,
 ) -> None:
     """Resets mate pair information between reads in a pair.
-<<<<<<< HEAD
 
     Args:
         r1: Read 1 (first read in the template).
@@ -969,49 +961,13 @@
         supp.is_proper_pair = mate_primary.is_proper_pair
         supp.template_length = -mate_primary.template_length
 
-=======
-
-    Args:
-        r1: Read 1 (first read in the template).
-        r2: Read 2 with the same query name as r1 (second read in the template).
-        is_proper_pair: A function that takes the two alignments and determines proper pair status.
-    """
-    if r1.query_name != r2.query_name:
-        raise ValueError("Cannot set mate info on alignments with different query names!")
-
-    for src, dest in [(r1, r2), (r2, r1)]:
-        dest.next_reference_id = src.reference_id
-        dest.next_reference_name = src.reference_name
-        dest.next_reference_start = src.reference_start
-        dest.mate_is_forward = src.is_forward
-        dest.mate_is_mapped = src.is_mapped
-        dest.set_tag("MC", src.cigarstring)
-        dest.set_tag("MQ", src.mapping_quality)
-
-    r1.set_tag("ms", sum_of_base_qualities(r2))
-    r2.set_tag("ms", sum_of_base_qualities(r1))
-
-    template_length = isize(r1, r2)
-    r1.template_length = template_length
-    r2.template_length = -template_length
-
-    proper_pair = is_proper_pair(r1, r2)
-    r1.is_proper_pair = proper_pair
-    r2.is_proper_pair = proper_pair
-
->>>>>>> bd388980
 
 @deprecated("Use `set_mate_info()` instead. Deprecated after fgpyo 0.8.0.")
 def set_pair_info(r1: AlignedSegment, r2: AlignedSegment, proper_pair: bool = True) -> None:
     """Resets mate pair information between reads in a pair.
 
-<<<<<<< HEAD
-    Requires that both r1 and r2 are mapped. Can be handed reads that already have pairing flags
-    setup or independent R1 and R2 records that are currently flagged as SE reads.
-=======
     Can be handed reads that already have pairing flags setup or independent R1 and R2 records that
     are currently flagged as SE reads.
->>>>>>> bd388980
 
     Args:
         r1: Read 1 (first read in the template).
@@ -1019,11 +975,7 @@
         proper_pair: whether the pair is proper or not.
     """
     if r1.query_name != r2.query_name:
-<<<<<<< HEAD
-        raise ValueError("Cannot pair reads with different query names!")
-=======
         raise ValueError("Cannot set pair info on reads with different query names!")
->>>>>>> bd388980
 
     for r in [r1, r2]:
         r.is_paired = True
@@ -1032,10 +984,7 @@
     r1.is_read2 = False
     r2.is_read2 = True
     r2.is_read1 = False
-<<<<<<< HEAD
-=======
-
->>>>>>> bd388980
+
     set_mate_info(r1=r1, r2=r2, is_proper_pair=lambda a, b: proper_pair)
 
 
