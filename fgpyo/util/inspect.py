import functools
import sys
import typing
from enum import Enum
from functools import partial
from pathlib import PurePath
from typing import Any
from typing import Callable
from typing import Dict
from typing import Iterable
from typing import List
from typing import Literal
from typing import Optional
from typing import Tuple
from typing import Type
from typing import Union

if sys.version_info >= (3, 12):
    from typing import TypeAlias
else:
    from typing_extensions import TypeAlias

import attr

import fgpyo.util.types as types


class ParserNotFoundException(Exception):
    pass


def split_at_given_level(
    field: str,
    split_delim: str = ",",
    increase_depth_chars: Iterable[str] = ("{", "(", "["),
    decrease_depth_chars: Iterable[str] = ("}", ")", "]"),
) -> List[str]:
    """
    Splits a nested field by its outer-most level

    Note that this method may produce incorrect results fields containing strings containing
    unpaired characters that increase or decrease the depth

    Not currently smart enough to deal with fields enclosed in quotes ('' or "") - TODO
    """

    outer_depth_of_split = 0
    current_outer_splits = []
    out_vals: List[str] = []
    for high_level_split in field.split(split_delim):
        increase_in_depth = 0
        for char in increase_depth_chars:
            increase_in_depth += high_level_split.count(char)

        decrease_in_depth = 0
        for char in decrease_depth_chars:
            decrease_in_depth += high_level_split.count(char)
        outer_depth_of_split += increase_in_depth - decrease_in_depth

        assert outer_depth_of_split >= 0, "Unpaired depth character! Likely incorrect output"

        current_outer_splits.append(high_level_split)
        if outer_depth_of_split == 0:
            out_vals.append(split_delim.join(current_outer_splits))
            current_outer_splits = []
    assert outer_depth_of_split == 0, "Unpaired depth character! Likely incorrect output!"
    return out_vals


NoneType = type(None)


def _get_parser(
    cls: Type, type_: TypeAlias, parsers: Optional[Dict[type, Callable[[str], Any]]] = None
) -> partial:
    """Attempts to find a parser for a provided type.

    Args:
        cls: the type of the class object this is being parsed for (used to get default val for
        parsers)
        type_: the type of the attribute to be parsed
        parsers: an optional mapping from type to the function to use for parsing that type (allows
        for parsing of more complex types)
    """
    parser: partial[type_]
    if parsers is None:
        parsers = cls._parsers()

    # TODO - handle optional types
    def get_parser() -> partial:
        nonlocal type_
        nonlocal parsers
        try:
            return functools.partial(parsers[type_])
        except KeyError:
            if (
                type_ in [str, int, float]
                or isinstance(type_, type)
                and issubclass(type_, PurePath)
            ):
                return functools.partial(type_)
            elif type_ == bool:
                return functools.partial(types.parse_bool)
            elif type_ == list:
                raise ValueError("Unable to parse list (try typing.List[type])")
            elif type_ == tuple:
                raise ValueError("Unable to parse tuple (try typing.Tuple[type])")
            elif type_ == set:
                raise ValueError("Unable to parse set (try typing.Set[type])")
            elif type_ == dict:
                raise ValueError("Unable to parse dict (try typing.Mapping[type])")
            elif typing.get_origin(type_) == list:
                subtypes = typing.get_args(type_)

                assert (
                    len(subtypes) == 1
                ), "Lists are allowed only one subtype per PEP specification!"
                subtype_parser = _get_parser(
                    cls,
                    subtypes[0],
                    parsers,
                )
                return functools.partial(
                    lambda s: list(
                        []
                        if s == ""
                        else [
                            subtype_parser(item)
                            for item in list(split_at_given_level(s, split_delim=","))
                        ]
                    )
                )
            elif typing.get_origin(type_) == set:
                subtypes = typing.get_args(type_)
                assert (
                    len(subtypes) == 1
                ), "Sets are allowed only one subtype per PEP specification!"
                subtype_parser = _get_parser(
                    cls,
                    subtypes[0],
                    parsers,
                )
                return functools.partial(
                    lambda s: set(
                        set({})
                        if s == "{}"
                        else [
                            subtype_parser(item)
                            for item in set(split_at_given_level(s[1:-1], split_delim=","))
                        ]
                    )
                )
            elif typing.get_origin(type_) == tuple:
                subtype_parsers = [
                    _get_parser(
                        cls,
                        subtype,
                        parsers,
                    )
                    for subtype in typing.get_args(type_)
                ]

                def tuple_parse(tuple_string: str) -> Tuple[Any, ...]:
                    """
                    Parses a dictionary value (can do so recursively)
                    Note that this tool will fail on tuples containing strings containing
                    unpaired '{', or '}' characters
                    """
                    assert tuple_string[0] == "(", "Tuple val improperly formatted"
                    assert tuple_string[-1] == ")", "Tuple val improperly formatted"
                    tuple_string = tuple_string[1:-1]
                    if len(tuple_string) == 0:
                        return ()
                    else:
                        val_strings = split_at_given_level(tuple_string, split_delim=",")
                        return tuple(
                            parser(val_str)
                            for parser, val_str in zip(subtype_parsers, val_strings)
                        )

                return functools.partial(tuple_parse)

            elif typing.get_origin(type_) == dict:
                subtypes = typing.get_args(type_)
                assert (
                    len(subtypes) == 2
                ), "Dict object must have exactly 2 subtypes per PEP specification!"
                (key_parser, val_parser) = (
                    _get_parser(
                        cls,
                        subtypes[0],
                        parsers,
                    ),
                    _get_parser(
                        cls,
                        subtypes[1],
                        parsers,
                    ),
                )

                def dict_parse(dict_string: str) -> Dict[Any, Any]:
                    """
                    Parses a dictionary value (can do so recursively)
                    """
                    assert dict_string[0] == "{", "Dict val improperly formatted"
                    assert dict_string[-1] == "}", "Dict val improprly formatted"
                    dict_string = dict_string[1:-1]
                    if len(dict_string) == 0:
                        return {}
                    else:
                        outer_splits = split_at_given_level(dict_string, split_delim=",")
                        out_dict = {}
                        for outer_split in outer_splits:
                            inner_splits = split_at_given_level(outer_split, split_delim=";")
                            assert (
                                len(inner_splits) % 2 == 0
                            ), "Inner splits of dict didn't have matched key val pairs"
                            for i in range(0, len(inner_splits), 2):
                                out_dict[key_parser(inner_splits[i])] = val_parser(
                                    inner_splits[i + 1]
                                )
                        return out_dict

                return functools.partial(dict_parse)
            elif isinstance(type_, type) and issubclass(type_, Enum):
                return types.make_enum_parser(type_)
            elif types.is_constructible_from_str(type_):
                return functools.partial(type_)
            elif type_ == NoneType:
                return functools.partial(types.none_parser)
            elif typing.get_origin(type_) is Union:
                return types.make_union_parser(
                    union=type_,
                    parsers=[_get_parser(cls, arg, parsers) for arg in typing.get_args(type_)],
                )
<<<<<<< HEAD
            elif typing.get_origin(type_) is Literal:  # Py>=3.7.
=======
            elif typing.get_origin(type_) is Literal:
>>>>>>> 111e15b7
                return types.make_literal_parser(
                    type_,
                    [_get_parser(cls, type(arg), parsers) for arg in typing.get_args(type_)],
                )
            else:
                raise ParserNotFoundException(
                    "no parser found for type {}".format(
                        # typing types have no __name__.
                        getattr(type_, "__name__", repr(type_))
                    )
                )

    parser = get_parser()
    # Set the name that the user expects to see in error messages (we always
    # return a temporary partial object so it's safe to set its __name__).
    # Unions and Literals don't have a __name__, but their str is fine.
    setattr(parser, "__name__", getattr(type_, "__name__", str(type_)))
    return parser


def attr_from(
    cls: Type, kwargs: Dict[str, str], parsers: Optional[Dict[type, Callable[[str], Any]]] = None
) -> Any:
    """Builds an attr class from key-word arguments

    Args:
        cls: the attr class to be built
        kwargs: a dictionary of keyword arguments
        parsers: a dictionary of parser functions to apply to specific types

    """
    return_values: Dict[str, Any] = {}
    for attribute in attr.fields(cls):
        return_value: Any
        if attribute.name in kwargs:
            str_value: str = kwargs[attribute.name]
            set_value: bool = False

            # Use the converter if provided
            if attribute.converter is not None:
                return_value = attribute.converter(str_value)
                set_value = True

            # try getting a known parser
            if not set_value:
                try:
                    parser = _get_parser(cls=cls, type_=attribute.type, parsers=parsers)
                    return_value = parser(str_value)
                    set_value = True
                except ParserNotFoundException:
                    pass

            # try setting by casting
            # Note that while bools *can* be cast from string, all non-empty strings evaluate to
            # True, because python, so we need to check for that explicitly
            if not set_value and attribute.type is not None and not attribute.type == bool:
                try:
                    return_value = attribute.type(str_value)
                    set_value = True
                except (ValueError, TypeError):
                    pass

            # fail otherwise
            assert (
                set_value
            ), f"Do not know how to convert string to {attribute.type} for value: {str_value}"
        else:  # no value, check for a default
            assert attribute.default is not None or attribute_is_optional(
                attribute
            ), f"No value given and no default for attribute `{attribute.name}`"
            return_value = attribute.default
            # when the default is attr.NOTHING, just use None
            if return_value is attr.NOTHING:
                return_value = None

        return_values[attribute.name] = return_value

    return cls(**return_values)


def attribute_is_optional(attribute: attr.Attribute) -> bool:
    """Returns True if the attribute is optional, False otherwise"""
    return typing.get_origin(attribute.type) is Union and isinstance(
        None, typing.get_args(attribute.type)
    )


def attribute_has_default(attribute: attr.Attribute) -> bool:
    """Returns True if the attribute has a default value, False otherwise"""
    return attribute.default != attr.NOTHING or attribute_is_optional(attribute)<|MERGE_RESOLUTION|>--- conflicted
+++ resolved
@@ -233,11 +233,7 @@
                     union=type_,
                     parsers=[_get_parser(cls, arg, parsers) for arg in typing.get_args(type_)],
                 )
-<<<<<<< HEAD
-            elif typing.get_origin(type_) is Literal:  # Py>=3.7.
-=======
             elif typing.get_origin(type_) is Literal:
->>>>>>> 111e15b7
                 return types.make_literal_parser(
                     type_,
                     [_get_parser(cls, type(arg), parsers) for arg in typing.get_args(type_)],
