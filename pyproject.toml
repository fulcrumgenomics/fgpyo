[project]
name = "fgpyo"
version = "1.4.0"
description = "Python bioinformatics and genomics library"
authors = [
    { name = "Nils Homer" },
    { name = "Tim Fennell" },
    { name = "Nathan Roach" },
]
<<<<<<< HEAD
requires-python = ">=3.10,<4.0"
=======
>>>>>>> 8f5b3841
readme = "README.md"
license = "MIT"
keywords = ["bioinformatics"]
classifiers = [
    "Development Status :: 5 - Production/Stable",
    "Environment :: Console",
    "Intended Audience :: Developers",
    "Intended Audience :: Science/Research",
    "License :: OSI Approved :: MIT License",
    "Natural Language :: English",
    "Operating System :: OS Independent",
    "Programming Language :: Python :: 3",
    "Programming Language :: Python :: 3.10",
    "Programming Language :: Python :: 3.11",
    "Programming Language :: Python :: 3.12",
    "Programming Language :: Python :: 3.13",
    "Topic :: Scientific/Engineering :: Bio-Informatics",
    "Topic :: Software Development :: Documentation",
    "Topic :: Software Development :: Libraries :: Python Modules",
    "Typing :: Typed",
]
requires-python = ">=3.9.0,<4.0"
dependencies = [
    "attrs>=19.3.0",
    "pysam>=0.22.1",
    "typing_extensions>=4.12.2 ; python_version < '3.13'",
    "strenum>=0.4.15,<0.5",
    "zlib-ng>=0.5.1",
]

[project.urls]
Homepage = "https://github.com/fulcrumgenomics/fgpyo"
Repository = "https://github.com/fulcrumgenomics/fgpyo"
"Bug Tracker" = "https://github.com/fulcrumgenomics/fgpyo/issues"

[dependency-groups]
dev = [
    "mypy==1.18.2",
    "pytest>=7.4.0",
    "pytest-cov>=2.8.1",
    "pytest-doctestplus>=1.0.0",
    "ruff==0.13.2",
    "setuptools>=68.0.0",
    "poethepoet ~=0.37",
]
docs = [
    "mkdocs-autorefs>=0.5.0",
    "mkdocs-include-markdown-plugin>=6.0.1",
    "mkdocs-material>=9.2.8",
    "mkdocs-table-reader-plugin>=2.0.1",
    "mkdocs>=1.5.2",
    "mkdocs-gen-files>=0.5.0",
    "mkdocs-literate-nav>=0.6.1",
    "mkdocs-section-index>=0.3.9",
    "mkdocstrings-python>=1.6.2",
    "mkdocstrings>=0.23.0",
    "numpy>=2.1.0,<3 ; python_version >= '3.13'",
    "numpy>=1.26.4,<2 ; python_version >= '3.12' and python_version < '3.13'",
    "numpy>=1.25.2,<2 ; python_version >= '3.10' and python_version < '3.12'",
]

[tool.uv]
default-groups = [
    "dev",
    "docs",
]

[build-system]
requires = ["hatchling"]
build-backend = "hatchling.build"

[tool.ruff]
line-length    = 100
<<<<<<< HEAD
target-version = "py310"
=======
target-version = "py39"
>>>>>>> 8f5b3841
output-format  = "full"

[tool.ruff.lint]
select    = ["C901", "B", "E", "F", "I", "W", "Q"]
ignore    = ["E203", "E701"]
unfixable = ["B"]

[tool.ruff.lint.isort]
force-single-line = true

[tool.mypy]
files                       = ["./"]
strict_optional             = false
check_untyped_defs          = true
disallow_incomplete_defs    = true
disallow_untyped_calls      = true
disallow_untyped_decorators = true
disallow_untyped_defs       = true
no_implicit_optional        = true
warn_no_return              = true
warn_redundant_casts        = true
warn_return_any             = true
warn_unreachable            = true
warn_unused_configs         = true
warn_unused_ignores         = true
enable_error_code           = "ignore-without-code"
exclude                     = ["site/", "docs/"]

[tool.coverage.report]
exclude_lines = [
    "pragma: not covered",
    "@overload"
]

[tool.pytest.ini_options]
minversion = "7.4"
testpaths  = "tests"
addopts    = [
    "--verbosity=2",
    "-r=sx",
    "--color=yes",
    "--import-mode=importlib",
    "--cov",
    "--doctest-plus",
]
doctest_plus = "enabled"
doctest_optionflags = "NORMALIZE_WHITESPACE ELLIPSIS"

[tool.poe.tasks]
fix-format = "ruff format"
fix-lint   = "ruff check --fix"

fix-all.ignore_fail = "return_non_zero"
fix-all.sequence    = [
    "fix-format",
    "fix-lint"
]

check-lock     = "uv lock --check"
check-format   = "ruff format --check --diff"
check-lint     = "ruff check"
check-tests    = "pytest"
check-doctests = "pytest --doctest-plus --doctest-only fgpyo"
check-typing   = "mypy"

check-all.ignore_fail = "return_non_zero"
check-all.sequence    = [
    "check-lock",
    "check-format",
    "check-lint",
    "check-typing",
    "check-tests",
    "check-doctests"
]

fix-and-check-all.ignore_fail = "return_non_zero"
fix-and-check-all.sequence    = [
    "check-lock",
    "fix-format",
    "fix-lint",
    "check-typing",
    "check-tests",
    "check-doctests"
]

build-docs = "mkdocs build --strict"<|MERGE_RESOLUTION|>--- conflicted
+++ resolved
@@ -7,10 +7,6 @@
     { name = "Tim Fennell" },
     { name = "Nathan Roach" },
 ]
-<<<<<<< HEAD
-requires-python = ">=3.10,<4.0"
-=======
->>>>>>> 8f5b3841
 readme = "README.md"
 license = "MIT"
 keywords = ["bioinformatics"]
@@ -32,7 +28,7 @@
     "Topic :: Software Development :: Libraries :: Python Modules",
     "Typing :: Typed",
 ]
-requires-python = ">=3.9.0,<4.0"
+requires-python = ">=3.10.0,<4.0"
 dependencies = [
     "attrs>=19.3.0",
     "pysam>=0.22.1",
@@ -84,11 +80,7 @@
 
 [tool.ruff]
 line-length    = 100
-<<<<<<< HEAD
 target-version = "py310"
-=======
-target-version = "py39"
->>>>>>> 8f5b3841
 output-format  = "full"
 
 [tool.ruff.lint]
